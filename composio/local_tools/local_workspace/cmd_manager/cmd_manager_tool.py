--- conflicted
+++ resolved
@@ -22,11 +22,8 @@
     FindFileCmd,
     SearchDirCmd,
     SearchFileCmd,
-<<<<<<< HEAD
     GithubCloneCmd,
-=======
     GetCurrentDirCmd,
->>>>>>> 6de6dc3a
 )
 
 from composio.local_tools.local_workspace.commons.history_processor import (
