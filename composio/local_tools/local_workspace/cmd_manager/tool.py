from typing import Optional

from composio.core.local import Tool
from composio.local_tools.local_workspace.cmd_manager.actions import (
    CreateFileCmd,
    EditFile,
    FindFileCmd,
    GetCurrentDirCmd,
    GitRepoTree,
    GithubCloneCmd,
    GoToLineNumInOpenFile,
    OpenFile,
    RunCommandOnWorkspace,
    Scroll,
    SearchDirCmd,
    SearchFileCmd,
<<<<<<< HEAD
    GitRepoTree,
    Linter,
=======
>>>>>>> 9fdbcdc5
)
from composio.local_tools.local_workspace.commons import (
    HistoryProcessor,
    WorkspaceManagerFactory,
)


class CmdManagerTool(Tool):
    """
    command manager tool for workspace
    """

    workspace_factory: Optional[WorkspaceManagerFactory] = None
    history_processor: Optional[HistoryProcessor] = None

    def actions(self) -> list:
        return [
            FindFileCmd,
            CreateFileCmd,
            GoToLineNumInOpenFile,
            OpenFile,
            Scroll,
            SearchFileCmd,
            SearchDirCmd,
            EditFile,
            RunCommandOnWorkspace,
            GetCurrentDirCmd,
            GithubCloneCmd,
            GitRepoTree,
            Linter,
        ]

    def triggers(self) -> list:
        return []

    def set_workspace_factory(self, workspace_factory: WorkspaceManagerFactory):
        self.workspace_factory = workspace_factory

    def get_workspace_factory(self) -> Optional[WorkspaceManagerFactory]:
        return self.workspace_factory

    def set_history_processor(self, history_processor: HistoryProcessor):
        self.history_processor = history_processor

    def get_history_processor(self) -> Optional[HistoryProcessor]:
        return self.history_processor<|MERGE_RESOLUTION|>--- conflicted
+++ resolved
@@ -14,11 +14,8 @@
     Scroll,
     SearchDirCmd,
     SearchFileCmd,
-<<<<<<< HEAD
     GitRepoTree,
     Linter,
-=======
->>>>>>> 9fdbcdc5
 )
 from composio.local_tools.local_workspace.commons import (
     HistoryProcessor,
