--- conflicted
+++ resolved
@@ -1,8 +1,4 @@
-<<<<<<< HEAD
-from .core import ComposioCore, FrameworkEnum
-=======
 from .core import ComposioCore, FrameworkEnum 
->>>>>>> e3a67cd3
 from .enums import Tag
 from .sdk import Composio, SchemaFormat
 
