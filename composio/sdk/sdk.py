import json
import time
import warnings
from datetime import datetime
from enum import Enum
from typing import Optional, Union

from openai import Client
from openai.types.beta import thread
from openai.types.beta.threads import run
from openai.types.chat.chat_completion import ChatCompletion
from pydantic import BaseModel, ConfigDict

<<<<<<< HEAD
from composio.sdk.exceptions import BadErrorException, InvalidParameterException, NotFoundException, TimeoutException
from composio.sdk.http_client import HttpClient, HttpHandler
=======
from composio.sdk.exceptions import (
    BadErrorException,
    InvalidParameterException,
    NotFoundException,
    TimeoutException,
)
from composio.sdk.http_client import HttpClient
>>>>>>> 43e057e0

from .enums import Action, App, Tag
from .storage import get_base_url


class SchemaFormat(Enum):
    OPENAI = "openai"
    DEFAULT = "default"
    CLAUDE = "claude"


def format_schema(action_schema, format: SchemaFormat = SchemaFormat.OPENAI):
    if format == SchemaFormat.OPENAI:
        formatted_schema = {
            "type": "function",
            "function": {
                "name": action_schema["name"],
                "description": action_schema.get("description", ""),
                "parameters": action_schema.get("parameters", {}),
            },
        }
    elif format == SchemaFormat.CLAUDE:
        formatted_schema = {
            "name": action_schema["name"],
            "description": action_schema.get("description", ""),
            "input_schema": action_schema.get("parameters", {}),
        }
    else:
        formatted_schema = action_schema
        # print("Only OPENAI formatting is supported now.")

    return formatted_schema


class ConnectionRequest(BaseModel):
    model_config = ConfigDict(arbitrary_types_allowed=True)
    connectionStatus: str
    connectedAccountId: str
    redirectUrl: Optional[str] = None

    sdk_instance: "Composio" = None

    def __init__(self, sdk_instance: "Composio", **data):
        super().__init__(**data)
        self.sdk_instance = sdk_instance

    def save_user_access_data(
        self, field_inputs: dict, redirect_url: str = None, entity_id: str = None
    ):
        connected_account_id = self.sdk_instance.get_connected_account(
            self.connectedAccountId
        )
        resp = self.sdk_instance.http_client.post(
            "v1/connectedAccounts",
            json={
                "integrationId": connected_account_id.integrationId,
                "data": field_inputs,
                "redirectUri": redirect_url,
                "userUuid": entity_id,
            },
        )
        return resp.json()

    def wait_until_active(
        self, timeout=60
    ) -> "ConnectedAccount":  # Timeout adjusted to seconds
        start_time = time.time()
        while time.time() - start_time < timeout:
            connection_info = self.sdk_instance.get_connected_account(
                self.connectedAccountId
            )
            if connection_info.status == "ACTIVE":
                return connection_info

            time.sleep(1)

        raise TimeoutException(
            "Connection did not become active within the timeout period."
        )


class AuthConnectionParams(BaseModel):
    scope: Optional[str] = None
    base_url: Optional[str] = None
    client_id: Optional[str] = None
    token_type: Optional[str] = None
    access_token: Optional[str] = None
    client_secret: Optional[str] = None
    consumer_id: Optional[str] = None
    consumer_secret: Optional[str] = None
    headers: Optional[dict] = None
    queryParams: Optional[dict] = None


class ActiveTrigger(BaseModel):
    id: str
    connectionId: str
    triggerName: str
    triggerConfig: dict

    def __init__(  # pylint: disable=unused-argument
        self, sdk_instance: "Composio", **data
    ):
        super().__init__(**data)


class ConnectedAccount(BaseModel):
    model_config = ConfigDict(arbitrary_types_allowed=True)
    integrationId: str
    connectionParams: AuthConnectionParams
    clientUniqueUserId: str
    appUniqueId: str
    id: str
    status: str
    createdAt: str
    updatedAt: str

    sdk_instance: "Composio" = None

    def __init__(self, sdk_instance: "Composio", **data):
        super().__init__(**data)
        # self.connectionParams = OAuth2ConnectionParams(**self.connectionParams)
        self.sdk_instance = sdk_instance

    def _execute_action(
        self, action_name: Action, connected_account_id: str, params: dict
    ):
        resp = self.sdk_instance.http_client.post(
            f"v1/actions/{action_name.value[1]}/execute",
            json={
                "connectedAccountId": connected_account_id,
                "input": params,
                "entityId": self.clientUniqueUserId,
            },
        )
        return resp.json()

    def execute_action(self, action_name: Action, params: dict):
        resp = self._execute_action(action_name, self.id, params)
        return resp

    def get_all_actions(
        self,
        format: SchemaFormat = SchemaFormat.OPENAI,
        tags: list[Union[str, Tag]] = None,
    ):
        app_unique_id = self.appUniqueId
        resp = self.sdk_instance.http_client.get(f"v1/actions?appNames={app_unique_id}")
        actions = resp.json()
        return [
            format_schema(action_schema, format=format)
            for action_schema in actions["items"]
        ]

    def handle_tools_calls(self, tool_calls: ChatCompletion) -> list[any]:
        output = []
        try:
            if tool_calls.choices:
                for choice in tool_calls.choices:
                    if choice.message.tool_calls:
                        for tool_call in choice.message.tool_calls:
                            function = tool_call.function
                            action = self.sdk_instance.get_action_enum(
                                function.name, self.appUniqueId
                            )
                            arguments = json.loads(function.arguments)
                            output.append(self.execute_action(action, arguments))
        except Exception as e:
            raise e from e

        return output


class Integration(BaseModel):
    model_config = ConfigDict(arbitrary_types_allowed=True)
    id: str
    name: str
    authScheme: str
    authConfig: dict = {}
    createdAt: str
    updatedAt: str
    enabled: bool
    deleted: bool
    appId: str
    defaultConnectorId: Optional[str] = None
    expectedInputFields: list = []
    logo: str
    appName: str
    useComposioAuth: bool = False

    sdk_instance: "Composio" = None  # type: ignore

    def __init__(self, sdk_instance: "Composio", **data):
        super().__init__(**data)
        self.sdk_instance = sdk_instance

    def initiate_connection(
        self,
        entity_id: str = None,
        params: Optional[dict] = None,
        redirect_url: str = None,
    ) -> ConnectionRequest:
        resp = self.sdk_instance.http_client.post(
            "v1/connectedAccounts",
            json={
                "integrationId": self.id,
                "userUuid": entity_id,
                "data": params or {},
                "redirectUri": redirect_url,
            },
        )
        return ConnectionRequest(self.sdk_instance, **resp.json())

    def get_required_variables(self):
        return self.expectedInputFields


class Composio:
    def __init__(self, api_key: str = None, base_url=get_base_url()):
        self.base_url = base_url
        self.api_key = api_key
        self.http_client = HttpClient(base_url)
        self.http_client.headers.update(
            {"Content-Type": "application/json", "x-api-key": self.api_key}
        )
        self.http_handler = HttpHandler(base_url=base_url, api_key=self.api_key)

    def list_triggers(self, app_names: list[str] = None):
        resp = self.http_client.get(
            "v1/triggers",
            params={"appNames": ",".join(app_names) if app_names else None},
        )
        return resp.json()

    def list_active_triggers(
        self, trigger_ids: list[str] = None
    ) -> list[ActiveTrigger]:
        url = "v1/triggers/active_triggers"
        if trigger_ids:
            url = f"{url}?triggerIds={','.join(trigger_ids)}"
        resp = self.http_client.get(url)
        if resp.status_code != 200:
            raise Exception(
                f"Failed to get active triggers, status code: {resp.status_code}, response: {resp.text}"
            )
        if resp.json().get("triggers"):
            return [ActiveTrigger(self, **item) for item in resp.json()["triggers"]]
        raise BadErrorException(
            f"Failed to get active triggers, status code: {resp.status_code}, response: {resp.text}"
        )

    def disable_trigger(self, trigger_id: str):
        resp = self.http_client.post(f"v1/triggers/disable/{trigger_id}")
        return resp.json()

    def get_trigger_requirements(self, trigger_ids: list[str] = None):
        resp = self.http_client.get(
            "v1/triggers",
            params={"triggerIds": ",".join(trigger_ids) if trigger_ids else None},
        )
        return resp.json()

    def enable_trigger(
        self, trigger_name: str, connected_account_id: str, user_inputs: dict
    ):
        resp = self.http_client.post(
            f"v1/triggers/enable/{connected_account_id}/{trigger_name}",
            json={
                "triggerConfig": user_inputs,
            },
        )
        return resp.json()

    def set_global_trigger(self, callback_url: str):
        if not self.api_key:
            raise ValueError("API Key not set")

        resp = self.http_client.post(
            "v1/triggers/setCallbackURL",
            json={
                "callbackURL": callback_url,
            },
        )
        return resp.json()

    def get_list_of_apps(self):
        resp = self.http_client.get("v1/apps")
        return resp.json()

    def get_app(self, app_name: str):
        resp = self.http_client.get(f"v1/apps/{app_name}")
        return resp.json()

    def get_list_of_actions(
<<<<<<< HEAD
        self, 
        apps: list[App] = None, 
        use_case: str = None, 
        actions: list[Action] = None, 
        tags: list[Union[str, Tag]] = None, 
        limit: int = None
=======
        self,
        apps: list[App] = None,
        use_case: str = None,
        actions: list[Action] = None,
        tags: list[Union[str, Tag]] = None,
        limit: int = None,
>>>>>>> 43e057e0
    ) -> list:
        if use_case is not None and use_case != "":
            if len(apps) != 1:
                raise ValueError("Use case should be provided with exactly one app")
            app_unique_ids = [app.value for app in apps]
            resp = self.http_client.get(
                "v1/actions",
                params={
                    "appNames": app_unique_ids,
                    "useCase": use_case,
                    "limit": limit,
                },
            )
            return resp.json()["items"]
        elif (apps is None or len(apps) == 0) and (
            actions is None or len(actions) == 0
        ):
            resp = self.http_client.get("v1/actions")
            return resp.json()["items"]
        elif (apps is None or len(apps) == 0) and (
            actions is not None and len(actions) > 0
        ):
            if tags is not None and len(tags) > 0:
                raise ValueError("Both actions and tags cannot be provided together")
            app_unique_ids = list(set(action.value[0] for action in actions))
            resp = self.http_client.get(
                f"v1/actions?appNames={','.join(app_unique_ids)}"
            )
            actions_response = resp.json()
            filtered_actions = []
            action_names_list = [action.value[1] for action in actions]
            for item in actions_response["items"]:
                if item["name"] in action_names_list:
                    filtered_actions.append(item)
            return filtered_actions
        elif apps is not None and len(apps) > 0:
            app_unique_ids = [app.value for app in apps]
            resp = self.http_client.get(
                f"v1/actions?appNames={','.join(app_unique_ids)}"
            )
            actions_response = resp.json()
            if tags is not None and len(tags) > 0:
                filtered_actions = []
                tag_values = [
                    tag.value[1] if hasattr(tag, "value") else tag for tag in tags
                ]
                if tag_values and Tag.ALL.value[1] in tag_values:
                    return actions_response["items"]
                for item in actions_response["items"]:
                    if item["tags"] and any(tag in item["tags"] for tag in tag_values):
                        filtered_actions.append(item)
                return filtered_actions

            warnings.warn(
                "Using all the actions of an app is not recommended. "
                "Please use tags to filter actions or provide specific actions. "
                "We just pass the important actions to the agent, but this is not meant "
                "to be used in production. Check out https://docs.composio.dev/sdk/python/actions for more information.",
                UserWarning,
            )
            actions = actions_response["items"]
            important_tag = Tag.IMPORTANT.value[1]
            important_actions = [
                action
                for action in actions
                if important_tag in (action.get("tags", []) or [])
            ]
            if len(important_actions) > 5:
                return important_actions
            else:
                return actions
        else:
            raise ValueError("Either apps or actions must be provided")



    def get_list_of_actions(
        self, 
        apps: list[App] = [], 
        actions: list[Action] = [], 
        use_case: str = "", 
        tags: list[Union[str, Tag]] = [], 
        limit: int = 0,
    ) -> list:

        app_unique_ids = [app.value for app in apps]
        action_unique_ids = [action.value[1] for action in actions]

        if app_unique_ids and (not tags or Tag.ALL in tags):
            warnings.warn(
                "Using all the actions of an app is not recommended. "
                "Please use tags to filter actions or provide specific actions. "
                "We just pass the important actions to the agent, but this is not meant "
                "to be used in production. Check out https://docs.composio.dev/sdk/python/actions for more information.",
                UserWarning
            )

        all_relevent_app_ids =  app_unique_ids + [action.value[0] for action in actions]
        all_relevent_app_ids = list(set(all_relevent_app_ids))
        
        if tags:
            if actions:
                raise ValueError("Both actions and tags cannot be provided together")
            tag_values = [tag.value[1] if isinstance(tag, Tag) else tag for tag in tags]
        # else:
        #     tag_values = [Tag.IMPORTANT.value[1]]

        action_response = self.http_handler.get_action_schemas(
                                    app_unique_ids=all_relevent_app_ids,
                                    use_case=use_case,
                                    limit = limit
                                )
        action_schema_list = action_response["items"]
        filtered_actions = []
        important_actions = []
        important_tag = Tag.IMPORTANT.value[1]

        for action_schema in action_schema_list:
            if action_schema['appName'] in app_unique_ids:
                if not tags:
                    filtered_actions.append(action_schema)
                elif bool(set(tags) & set(action_schema["tags"])):
                    filtered_actions.append(action_schema)

                if important_tag in action_schema["tags"]:
                    important_actions.append(action_schema)

            elif action_schema['name'] in action_unique_ids:
                filtered_actions.append(action_schema)
                important_actions.append(action_schema)
                
        if len(important_actions) > 5 and Tag.ALL not in tags:
            return important_actions
        else:
            return filtered_actions


        





        # if use_case is not None and use_case != "":
            
        #     if len(apps) != 1:
        #         raise ValueError("Use case should be provided with exactly one app")
            
        #     app_unique_ids = [app.value for app in apps]
        #     resp = self.http_client.get(
        #         f"v1/actions",
        #         params={"appNames": app_unique_ids, "useCase": use_case, "limit": limit},
        #     )
        #     return resp.json()["items"]
        # elif (apps is None or len(apps) == 0) and (actions is None or len(actions) == 0):
        #     resp = self.http_client.get(f"v1/actions")
        #     return resp.json()["items"]
        # elif (apps is None or len(apps) == 0) and (actions is not None and len(actions) > 0):
        #     if tags is not None and len(tags) > 0:
        #         raise ValueError("Both actions and tags cannot be provided together")
        #     app_unique_ids = list(set(action.value[0] for action in actions))
        #     resp = self.http_client.get(
        #         f"v1/actions?appNames={','.join(app_unique_ids)}"
        #     )
        #     actions_response = resp.json()
        #     filtered_actions = []
        #     action_names_list = [action.value[1] for action in actions]
        #     for item in actions_response["items"]:
        #         if item["name"] in action_names_list:
        #             filtered_actions.append(item)
        #     return filtered_actions
        # elif apps is not None and len(apps) > 0:
        #     app_unique_ids = [app.value for app in apps]
        #     resp = self.http_client.get(
        #         f"v1/actions?appNames={','.join(app_unique_ids)}"
        #     )
        #     actions_response = resp.json()
        #     if tags is not None and len(tags) > 0:
        #         filtered_actions = []
        #         tag_values = [tag.value[1] if hasattr(tag, 'value') else tag for tag in tags]
        #         if tag_values and Tag.ALL.value[1] in tag_values:
        #             return actions_response["items"]
        #         for item in actions_response["items"]:
        #             if item["tags"] and any(tag in item["tags"] for tag in tag_values):
        #                 filtered_actions.append(item)
        #         return filtered_actions

        #     warnings.warn(
        #         "Using all the actions of an app is not recommended. "
        #         "Please use tags to filter actions or provide specific actions. "
        #         "We just pass the important actions to the agent, but this is not meant "
        #         "to be used in production. Check out https://docs.composio.dev/sdk/python/actions for more information.",
        #         UserWarning
        #     )
        #     actions = actions_response["items"]
        #     important_tag = Tag.IMPORTANT.value[1]
        #     important_actions = [action for action in actions if important_tag in (action.get("tags", []) or [])] 
        #     if len(important_actions) > 5:
        #         return important_actions
        #     else:
        #         return actions
        # else:
        #     raise ValueError("Either apps or actions must be provided")



    def get_list_of_triggers(self, apps: list[App] = None) -> list:
        if apps is None or len(apps) == 0:
            resp = self.http_client.get("v1/triggers")
        else:
            app_unique_ids = [app.value for app in apps]
            resp = self.http_client.get(
                f"v1/triggers?appNames={','.join(app_unique_ids)}"
            )
        return resp.json()

    def get_list_of_integrations(self) -> list[Integration]:
        resp = self.http_client.get("v1/integrations")
        resp = resp.json()
        if resp.get("items"):
            return [Integration(self, **app) for app in resp["items"]]
        raise BadErrorException(f"Failed to get integrations, response: {resp.text}")

    def get_default_integration(self, appName: Union[str, App]) -> Integration:
        if isinstance(appName, App):
            appName = appName.value

        return self.create_integration(appName, use_default=True)

    def get_integration(self, connector_id: str) -> Integration:
        resp = self.http_client.get(f"v1/integrations/{connector_id}")
        return Integration(self, **resp.json())

    def create_integration(
        self,
        app: Union[App, str],
        use_default=False,
        name: str = None,
        auth_mode: str = None,
    ) -> Integration:
        if isinstance(app, App):
            app = app.value
        app_details = self.get_app(app)
        app_id = app_details.get("appId")
        if app_id is None:
            raise NotFoundException(f"App {app} does not exist for the account")
        req = {"appId": app_id, "useComposioAuth": use_default}
        if name:
            req["name"] = name
        if auth_mode:
            req["authScheme"] = auth_mode
            auth_schemes = app_details.get("auth_schemes")
            for auth_scheme_iter in auth_schemes:
                if auth_scheme_iter.get("auth_mode") == auth_mode:
                    fields = auth_scheme_iter.get("fields")
                    req["authConfig"] = {field.get("name"): "" for field in fields}
        resp = self.http_client.post("v1/integrations", json=req)
        return Integration(self, **resp.json())

    def get_connected_account(self, connection_id: str) -> ConnectedAccount:
        resp = self.http_client.get(f"v1/connectedAccounts/{connection_id}")
        return ConnectedAccount(self, **resp.json())

    def get_connected_accounts(
        self, entity_id: Union[list[str], str] = None, showActiveOnly: bool = None
    ) -> list[ConnectedAccount]:
        query_params = {}
        if entity_id is not None:
            query_params["user_uuid"] = (
                entity_id if isinstance(entity_id, str) else ",".join(entity_id)
            )
        if showActiveOnly:
            query_params["showActiveOnly"] = str("true" if showActiveOnly else "false")

        query_string = "&".join(
            [f"{key}={value}" for key, value in query_params.items()]
        )
        url = "v1/connectedAccounts"
        if query_string:
            url += f"?{query_string}"

        resp = self.http_client.get(url)
        return [ConnectedAccount(self, **item) for item in resp.json()["items"]]

    def get_action_enum(self, action_name: str, tool_name: str) -> Action:
        for action in Action:
            if (
                action.action == action_name.lower()
                and action.service == tool_name.lower()
            ):
                return action
        raise NotFoundException(
            f"No matching action found for action: {action_name.lower()} and tool: {tool_name.lower()}"
        )

    def get_action_enum_without_tool(self, action_name: str) -> Action:
        for action in Action:
            if action.action == action_name.lower():
                return action
        raise NotFoundException(
            f"No matching action found for action: {action_name.lower()}"
        )

    def get_entity(self, entity_id: Union[list[str], str]):
        entity = Entity(self, entity_id)
        return entity


class Entity:
    def __init__(self, composio: Composio, entity_id: Union[list[str], str]) -> None:
        self.client = composio
        entity_id = entity_id if isinstance(entity_id, str) else ",".join(entity_id)
        self.entity_id = entity_id
        self.http_client = self.client.http_client

    def execute_action(
        self,
        action: Action,
        params: dict,
        connected_account_id: Optional[str] = None,
        entity_id="default",
    ):
        no_auth = action.value[2] if len(action.value) > 2 else False
        if no_auth is True:
            tool_name = action.value[0]
            resp = self.http_client.post(
                f"v1/actions/{action.value[1]}/execute",
                json={"appName": tool_name, "input": params, "entityId": entity_id},
            )
            return resp.json()
        else:
            connected_account = self.client.get_connected_account(connected_account_id)
            return connected_account.execute_action(action, params)

    def get_all_actions(self, tags: list[Union[str, Tag]] = None) -> list[Action]:
        actions = []
        connected_accounts = self.client.get_connected_accounts(
            entity_id=self.entity_id
        )

        for account in connected_accounts:
            account_actions = account.get_all_actions(tags=tags)
            actions.extend(account_actions)
        return actions

    def get_connection(
        self, app_name: Union[str, App], connection_id: Optional[str] = None
    ) -> ConnectedAccount:
        if isinstance(app_name, App):
            app_name = app_name.value
        connected_accounts = self.client.get_connected_accounts(
            entity_id=self.entity_id, showActiveOnly=True
        )
        latest_account = None
        latest_creation_date = None
        for account in connected_accounts:
            if connection_id is not None and account.id == connection_id:
                return account
            if app_name == account.appUniqueId:
                creation_date = datetime.fromisoformat(
                    account.createdAt.replace("Z", "+00:00")
                )
                if latest_account is None or creation_date > latest_creation_date:
                    latest_account = account
                    latest_creation_date = creation_date
        if latest_account:
            return latest_account

        return None

    def is_app_authenticated(self, app_name: Union[str, App]) -> bool:
        connected_account = self.get_connection(app_name)
        return connected_account is not None

    def handle_tools_calls(  # pylint: disable=unused-argument
        self, tool_calls: ChatCompletion, verbose: bool = False
    ) -> list[any]:
        output = []
        try:
            if tool_calls.choices:
                for choice in tool_calls.choices:
                    if choice.message.tool_calls:
                        for tool_call in choice.message.tool_calls:
                            action_name_to_execute = tool_call.function.name
                            action = self.client.get_action_enum_without_tool(
                                action_name=action_name_to_execute
                            )
                            arguments = json.loads(tool_call.function.arguments)
                            account = self.get_connection(app_name=action.service)
                            output.append(account.execute_action(action, arguments))

        except Exception as e:
            raise e from e

        return output

    def handle_run_tool_calls(self, run_object: run, verbose: bool = False):
        outputs = []
        require_action = run_object.required_action.submit_tool_outputs
        try:
            for tool_call in require_action.tool_calls:
                if tool_call.type == "function":
                    action_name_to_execute = tool_call.function.name
                    action = self.client.get_action_enum_without_tool(
                        action_name=action_name_to_execute
                    )
                    arguments = json.loads(tool_call.function.arguments)
                    account = self.get_connection(app_name=action.service)
                    if verbose:
                        print("Executing Function: ", action)
                        print("Arguments: ", arguments)
                    response = account.execute_action(action, arguments)
                    if verbose:
                        print("Output", response)
                    output = {
                        "tool_call_id": tool_call.id,
                        "output": json.dumps(response.get("response_data", {})),
                    }
                    outputs.append(output)
        except Exception as e:
            raise e from e

        return outputs

    def wait_and_handle_tool_calls(
        self,
        client: Client,
        run: run,
        thread: thread,
        verbose: bool = False,
    ):
        run_object = run
        thread_object = thread
        while run_object.status in ("queued", "in_progress", "requires_action"):
            # Look here
            if run_object.status == "requires_action":
                run_object = client.beta.threads.runs.submit_tool_outputs(
                    thread_id=thread_object.id,
                    run_id=run_object.id,
                    tool_outputs=self.handle_run_tool_calls(
                        run_object, verbose=verbose
                    ),  # all tool calls executed
                )
            else:
                run_object = client.beta.threads.runs.retrieve(
                    thread_id=thread_object.id,
                    run_id=run_object.id,
                )
                time.sleep(0.5)
        return run_object

    def initiate_connection(
        self,
        integration: Integration = None,
        app_name: Union[str, App] = None,
        redirect_url: str = None,
    ):
        if not integration and not app_name:
            raise InvalidParameterException(
                "Either 'integration' or 'app_name' must be provided"
            )
        if not integration:
            integration = self.client.get_default_integration(app_name)
        return integration.initiate_connection(
            entity_id=self.entity_id, redirect_url=redirect_url
        )

    def initiate_connection_not_oauth(
        self, app_name: Union[str, App], redirect_url: str = None, auth_mode: str = None
    ):
        timestamp = datetime.now().strftime("%Y%m%d%H%M%S")
        integration = self.client.create_integration(
            app_name, name=f"integration_{timestamp}", auth_mode=auth_mode
        )
        return integration.initiate_connection(
            entity_id=self.entity_id, redirect_url=redirect_url
        )<|MERGE_RESOLUTION|>--- conflicted
+++ resolved
@@ -11,18 +11,13 @@
 from openai.types.chat.chat_completion import ChatCompletion
 from pydantic import BaseModel, ConfigDict
 
-<<<<<<< HEAD
-from composio.sdk.exceptions import BadErrorException, InvalidParameterException, NotFoundException, TimeoutException
-from composio.sdk.http_client import HttpClient, HttpHandler
-=======
 from composio.sdk.exceptions import (
     BadErrorException,
     InvalidParameterException,
     NotFoundException,
     TimeoutException,
 )
-from composio.sdk.http_client import HttpClient
->>>>>>> 43e057e0
+from composio.sdk.http_client import HttpClient, HttpHandler
 
 from .enums import Action, App, Tag
 from .storage import get_base_url
@@ -317,21 +312,12 @@
         return resp.json()
 
     def get_list_of_actions(
-<<<<<<< HEAD
-        self, 
-        apps: list[App] = None, 
-        use_case: str = None, 
-        actions: list[Action] = None, 
-        tags: list[Union[str, Tag]] = None, 
-        limit: int = None
-=======
         self,
         apps: list[App] = None,
         use_case: str = None,
         actions: list[Action] = None,
         tags: list[Union[str, Tag]] = None,
         limit: int = None,
->>>>>>> 43e057e0
     ) -> list:
         if use_case is not None and use_case != "":
             if len(apps) != 1:
