--- conflicted
+++ resolved
@@ -32,9 +32,6 @@
             tag_map[app_key].update(tags)
 
     enum_content += "class Tag(Enum):\n"
-<<<<<<< HEAD
-    enum_content += '    IMPORTANT = "important"\n\n'
-=======
     for app_key, tags in tag_map.items():
         for tag in tags:
             tag_name = f'{app_key.upper()}_{tag.upper()}'.replace('.', '_').replace('/', '_').replace('-', '_')
@@ -42,7 +39,6 @@
     enum_content += f'    IMPORTANT = ("default", "important")\n'
     enum_content += "\n"
 
->>>>>>> e3a67cd3
     enum_content += "class App(Enum):\n"
     for app in apps["items"]:
         app_name = app["key"].upper().replace(" ", "_").replace("-", "_")
