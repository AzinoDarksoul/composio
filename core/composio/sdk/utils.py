--- conflicted
+++ resolved
@@ -11,11 +11,7 @@
     return name.upper()
 
 def generate_enums():
-<<<<<<< HEAD
     sdk_client = Composio(get_base_account_api_key())
-=======
-    sdk_client = Composio("u0yroztnqjjy8q8jlias7f")
->>>>>>> b9439067
     apps = sdk_client.get_list_of_apps()
     actions = sdk_client.get_list_of_actions()
     triggers = sdk_client.get_list_of_triggers()
