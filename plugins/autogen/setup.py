"""
Setup configuration for Composio Autogen plugin
"""

from pathlib import Path

from setuptools import setup


setup(
    name="composio_autogen",
<<<<<<< HEAD
    version="0.2.57",
=======
    version="0.2.59",
>>>>>>> 5b09a9f2
    author="Sawradip",
    author_email="sawradip@composio.dev",
    description="Use Composio to get an array of tools with your Autogen agent.",
    long_description=(Path(__file__).parent / "README.md").read_text(encoding="utf-8"),
    long_description_content_type="text/markdown",
    url="https://github.com/SamparkAI/composio_sdk",
    classifiers=[
        "Programming Language :: Python :: 3",
        "License :: OSI Approved :: Apache Software License",
        "Operating System :: OS Independent",
    ],
    python_requires=">=3.9,<4",
    install_requires=[
<<<<<<< HEAD
        "composio_core===0.2.57",
=======
        "composio_core===0.2.59",
>>>>>>> 5b09a9f2
        "pyautogen>=0.2.19",
    ],
    include_package_data=True,
)<|MERGE_RESOLUTION|>--- conflicted
+++ resolved
@@ -9,11 +9,7 @@
 
 setup(
     name="composio_autogen",
-<<<<<<< HEAD
-    version="0.2.57",
-=======
     version="0.2.59",
->>>>>>> 5b09a9f2
     author="Sawradip",
     author_email="sawradip@composio.dev",
     description="Use Composio to get an array of tools with your Autogen agent.",
@@ -27,12 +23,8 @@
     ],
     python_requires=">=3.9,<4",
     install_requires=[
-<<<<<<< HEAD
-        "composio_core===0.2.57",
-=======
         "composio_core===0.2.59",
->>>>>>> 5b09a9f2
-        "pyautogen>=0.2.19",
+        "pyautogen>=0.2.19"
     ],
     include_package_data=True,
 )