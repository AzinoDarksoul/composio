from anthropic.types.beta.tools import ToolUseBlock, ToolsBetaMessage
from composio_openai import OpenaiStyleToolsetBase

from composio import FrameworkEnum
from composio.sdk import SchemaFormat


class ComposioToolset(OpenaiStyleToolsetBase):
<<<<<<< HEAD
    def __init__(
        self,
        *args,
        framework=FrameworkEnum.CLAUDE,
        schema_format=SchemaFormat.CLAUDE,
        **kwargs
    ):
        super().__init__(
            *args, framework=framework, schema_format=schema_format, **kwargs
        )

    def handle_tool_calls(
        self, llm_response: ToolsBetaMessage, entity_id: str = "default"
    ) -> list[any]:
        outputs = []
        entity = self.client.sdk.get_entity(entity_id)

=======
    def __init__(self, *args, framework=FrameworkEnum.CLAUDE, schema_format = SchemaFormat.CLAUDE, **kwargs):
        super().__init__(*args, framework=framework, schema_format=schema_format, **kwargs)
    
    
    def handle_tool_calls(self,
                          llm_response: ToolsBetaMessage, 
                          entity_id: str = "default") -> list[any]:
        outputs = []        
        # entity = self.client.sdk.get_entity(entity_id)
        entity_id = self.finalize_entity_id(entity_id)
        
>>>>>>> f4e8299c
        for content in llm_response.content:
            if isinstance(content, ToolUseBlock):
                action_name_to_execute = content.name
                arguments = content.input

                action = self.client.sdk.get_action_enum_without_tool(
                    action_name=action_name_to_execute
                )
                output = self.client.execute_action(action, arguments, entity_id)
                outputs.append(output)
        if outputs == []:
            print("No tool call present in Claude Response")

        return outputs


if __name__ == "__main__":
    from pprint import pprint

    from composio import App

    toolset = ComposioToolset()
    out = toolset.get_tools(tools=App.GITHUB)
    pprint(out)<|MERGE_RESOLUTION|>--- conflicted
+++ resolved
@@ -1,30 +1,13 @@
-from anthropic.types.beta.tools import ToolUseBlock, ToolsBetaMessage
+
+import json
+from json.decoder import JSONDecoder
+from composio import FrameworkEnum
+from composio.sdk import SchemaFormat
 from composio_openai import OpenaiStyleToolsetBase
 
-from composio import FrameworkEnum
-from composio.sdk import SchemaFormat
-
-
+from anthropic.types.beta.tools import ToolUseBlock, ToolsBetaMessage
+        
 class ComposioToolset(OpenaiStyleToolsetBase):
-<<<<<<< HEAD
-    def __init__(
-        self,
-        *args,
-        framework=FrameworkEnum.CLAUDE,
-        schema_format=SchemaFormat.CLAUDE,
-        **kwargs
-    ):
-        super().__init__(
-            *args, framework=framework, schema_format=schema_format, **kwargs
-        )
-
-    def handle_tool_calls(
-        self, llm_response: ToolsBetaMessage, entity_id: str = "default"
-    ) -> list[any]:
-        outputs = []
-        entity = self.client.sdk.get_entity(entity_id)
-
-=======
     def __init__(self, *args, framework=FrameworkEnum.CLAUDE, schema_format = SchemaFormat.CLAUDE, **kwargs):
         super().__init__(*args, framework=framework, schema_format=schema_format, **kwargs)
     
@@ -36,11 +19,11 @@
         # entity = self.client.sdk.get_entity(entity_id)
         entity_id = self.finalize_entity_id(entity_id)
         
->>>>>>> f4e8299c
         for content in llm_response.content:
             if isinstance(content, ToolUseBlock):
                 action_name_to_execute = content.name
                 arguments = content.input
+
 
                 action = self.client.sdk.get_action_enum_without_tool(
                     action_name=action_name_to_execute
@@ -51,13 +34,13 @@
             print("No tool call present in Claude Response")
 
         return outputs
+    
 
 
-if __name__ == "__main__":
+if __name__ == '__main__':
     from pprint import pprint
-
     from composio import App
-
+    
     toolset = ComposioToolset()
     out = toolset.get_tools(tools=App.GITHUB)
     pprint(out)