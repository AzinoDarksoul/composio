--- conflicted
+++ resolved
@@ -22,13 +22,9 @@
         "Operating System :: OS Independent",
     ],
     python_requires=">=3.9,<4",
-<<<<<<< HEAD
-    install_requires=["composio_core===0.2.59", "griptape>=0.24.2"],
-=======
     install_requires=[
         "composio_core===0.2.60",
         "griptape>=0.24.2"
     ],
->>>>>>> f4e8299c
     include_package_data=True,
 )