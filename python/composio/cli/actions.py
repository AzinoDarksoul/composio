"""
Actions manager for Composio SDK.

Usage:
    composio actions [command] [options]
"""

import json
import typing as t

import click
import pyperclip

from composio.cli.context import Context, pass_context
from composio.cli.utils.helpfulcmd import HelpfulCmdBase
from composio.client.enums import Action, App
from composio.core.cls.did_you_mean import DYMGroup
from composio.exceptions import ComposioSDKError
from composio.utils.enums import get_enum_key


class ActionsExamples(HelpfulCmdBase, DYMGroup):
    examples = [
        click.style("composio actions", fg="green")
        + click.style(
            "                                    # List all actions\n", fg="black"
        ),
        click.style("composio actions --app slack", fg="green")
        + click.style(
            "                        # List all actions for the Slack app\n", fg="black"
        ),
        click.style("composio actions --use-case 'get channel messages'", fg="green")
        + click.style(
            "  # List all actions for the 'get channel messages' use case\n", fg="black"
        ),
        click.style(
            "composio actions execute 'action_name' --params '{\"key\": \"value\"}'",
            fg="green",
        )
        + click.style("  # Execute a specific action with parameters\n", fg="black"),
    ]


@click.group(name="actions", invoke_without_command=True, cls=ActionsExamples)
@click.help_option("--help", "-h", "-help")
@click.option(
    "--app",
    "apps",
    type=str,
    multiple=True,
    help="Filter by app name",
)
@click.option(
    "--tag",
    "tags",
    type=str,
    multiple=True,
    help="Filter by given tag",
)
@click.option(
    "--use-case",
    "use_case",
    type=str,
    help="Filter by app name",
)
@click.option(
    "--limit",
    "limit",
    type=int,
    default=10,
    help="Limit the number of actions to show",
)
@click.option(
    "--enabled",
    is_flag=True,
    default=False,
    help="Only show actions which are enabled",
)
@click.option(
    "--copy",
    "copy_enums",
    is_flag=True,
    default=False,
    help="Copy actions as a list of `Action` enum instances.",
)
@pass_context
def _actions(
    context: Context,
    apps: t.Sequence[str],
    tags: t.Sequence[str],
    use_case: t.Optional[str] = None,
    limit: int = 10,
    enabled: bool = False,
    copy_enums: bool = False,
) -> None:
    """List composio actions"""
    if context.click_ctx.invoked_subcommand:
        return

    if use_case is not None and len(apps) == 0:
        raise click.ClickException(
            "To search by a use case you need to specify atleast one app name."
        )
    try:
        actions = context.client.actions.get(
            apps=[App(app) for app in apps],
            use_case=use_case,
            allow_all=True,
            limit=limit,
        )
        if enabled:
            actions = [integration for integration in actions if integration.enabled]
            context.console.print("[green]Showing actions which are enabled[/green]")
        else:
            context.console.print("[green]Showing all actions[/green]")

        enum_strs = []
        for action in actions:
            if len(tags) > 0 and all(tag not in action.tags for tag in tags):
                continue
            enum_strs.append(f"Action.{get_enum_key(name=action.name)}")
            context.console.print(f"• {action.name} ({enum_strs[-1]})")

        if len(tags) > 0 and len(enum_strs) == 0:
            raise click.ClickException(
                f"Could not find actions with following tags {set(tags)}"
            )

        if copy_enums or (
            click.prompt(
                "Do you copy these actions as enums?",
                type=click.Choice(
                    choices=("y", "n"),
                    case_sensitive=False,
                ),
            )
            == "y"
        ):
            pyperclip.copy(text="[" + ", ".join(enum_strs) + "]")

    except ComposioSDKError as e:
<<<<<<< HEAD
        raise click.ClickException(message=e.message) from e


@_actions.command(name="execute")
@click.argument("action_name", type=str)
@click.option("--params", "-p", type=str, help="Action parameters as a JSON string")
@pass_context
def execute(context: Context, action_name: str, params: str) -> None:
    """Execute a Composio action"""
    try:
        # Parse JSON parameters
        action_params = json.loads(params) if params else {}
        # Execute the action
        result = context.client.actions.execute(Action(action_name), action_params)
        context.console.print(result)

    except json.JSONDecodeError:
        raise click.ClickException("Invalid JSON format for parameters")
    except ComposioSDKError as e:
=======
>>>>>>> b58a4c29
        raise click.ClickException(message=e.message) from e<|MERGE_RESOLUTION|>--- conflicted
+++ resolved
@@ -5,7 +5,6 @@
     composio actions [command] [options]
 """
 
-import json
 import typing as t
 
 import click
@@ -13,7 +12,7 @@
 
 from composio.cli.context import Context, pass_context
 from composio.cli.utils.helpfulcmd import HelpfulCmdBase
-from composio.client.enums import Action, App
+from composio.client.enums import App
 from composio.core.cls.did_you_mean import DYMGroup
 from composio.exceptions import ComposioSDKError
 from composio.utils.enums import get_enum_key
@@ -139,26 +138,4 @@
             pyperclip.copy(text="[" + ", ".join(enum_strs) + "]")
 
     except ComposioSDKError as e:
-<<<<<<< HEAD
-        raise click.ClickException(message=e.message) from e
-
-
-@_actions.command(name="execute")
-@click.argument("action_name", type=str)
-@click.option("--params", "-p", type=str, help="Action parameters as a JSON string")
-@pass_context
-def execute(context: Context, action_name: str, params: str) -> None:
-    """Execute a Composio action"""
-    try:
-        # Parse JSON parameters
-        action_params = json.loads(params) if params else {}
-        # Execute the action
-        result = context.client.actions.execute(Action(action_name), action_params)
-        context.console.print(result)
-
-    except json.JSONDecodeError:
-        raise click.ClickException("Invalid JSON format for parameters")
-    except ComposioSDKError as e:
-=======
->>>>>>> b58a4c29
         raise click.ClickException(message=e.message) from e