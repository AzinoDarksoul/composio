"""
Composio server object collections
"""

import base64
import json
import os
import time
import traceback
import typing as t
import warnings
from concurrent.futures import Future, ThreadPoolExecutor
from unittest import mock

import pysher
import typing_extensions as te
from pydantic import BaseModel, ConfigDict, Field
from pysher.channel import Channel

from composio.client.base import BaseClient, Collection
from composio.client.endpoints import v1
from composio.client.enums import (
    Action,
    ActionType,
    App,
    AppType,
    Tag,
    TagType,
    Trigger,
    TriggerType,
)
from composio.client.exceptions import ComposioClientError
from composio.constants import PUSHER_CLUSTER, PUSHER_KEY
from composio.utils import logging


def to_trigger_names(
    triggers: t.Union[t.List[str], t.List[Trigger], t.List[TriggerType]]
) -> str:
    """Get trigger names as a string."""
    return ",".join([Trigger(trigger).name for trigger in triggers])


class AuthConnectionParamsModel(BaseModel):
    """
    Authentication connection parameters.
    """

    scope: t.Optional[str] = None
    base_url: t.Optional[str] = None
    client_id: t.Optional[str] = None
    token_type: t.Optional[str] = None
    access_token: t.Optional[str] = None
    client_secret: t.Optional[str] = None
    consumer_id: t.Optional[str] = None
    consumer_secret: t.Optional[str] = None
    headers: t.Optional[dict] = None
    queryParams: t.Optional[dict] = None


class ConnectedAccountModel(BaseModel):
    """
    Connected account data model.
    """

    id: str
    status: str
    createdAt: str
    updatedAt: str
    appUniqueId: str
    integrationId: str
    connectionParams: AuthConnectionParamsModel

    clientUniqueUserId: t.Optional[str] = None

    # Override arbitrary model config.
    model_config: ConfigDict = ConfigDict(  # type: ignore
        arbitrary_types_allowed=True,
    )


class ConnectionRequestModel(BaseModel):
    """Connection request model."""

    model_config = ConfigDict(arbitrary_types_allowed=True)
    connectionStatus: str
    connectedAccountId: str
    redirectUrl: t.Optional[str] = None

    def save_user_access_data(
        self,
        client: BaseClient,
        field_inputs: t.Dict,
        redirect_url: t.Optional[str] = None,
        entity_id: t.Optional[str] = None,
    ) -> t.Dict:
        """Save user access data."""
        connected_account = client.connected_accounts.get(  # type: ignore
            connection_id=self.connectedAccountId,
        )
        resp = client.http.post(
            url=str(v1 / "connectedAccounts"),
            json={
                "integrationId": connected_account.integrationId,
                "data": field_inputs,
                "redirectUri": redirect_url,
                "userUuid": entity_id,
            },
        )
        return resp.json()

    def wait_until_active(
        self,
        client: BaseClient,
        timeout=60,
    ) -> "ConnectedAccountModel":
        start_time = time.time()
        while time.time() - start_time < timeout:
            connection = client.connected_accounts.get(  # type: ignore
                connection_id=self.connectedAccountId,
            )
            if connection.status == "ACTIVE":
                return connection
            time.sleep(1)

        # TODO: Replace with timeout error.
        raise ComposioClientError(
            "Connection did not become active within the timeout period."
        )


class ConnectedAccounts(Collection[ConnectedAccountModel]):
    """Collection of connected accounts."""

    model = ConnectedAccountModel
    endpoint = v1 / "connectedAccounts"

    @t.overload  # type: ignore
    def get(self, connection_id: t.Optional[str] = None) -> ConnectedAccountModel:
        """
        Get an account by connection ID

        :param connection_id: ID of the connection to filter by
        :return: Connected account
        """

    @t.overload
    def get(
        self,
        connection_id: t.Optional[str] = None,
        entity_ids: t.Optional[t.Sequence[str]] = None,
        active: bool = False,
    ) -> t.List[ConnectedAccountModel]:
        """
        Get a list of connected accounts by entity IDs

        :param entity_ids: List of entity IDs to filter by
        :param active: Returns account which are currently active
        :return: List of connected accounts
        """

    def get(
        self,
        connection_id: t.Optional[str] = None,
        entity_ids: t.Optional[t.Sequence[str]] = None,
        active: bool = False,
    ) -> t.Union[ConnectedAccountModel, t.List[ConnectedAccountModel]]:
        """
        Get a list of connected accounts.

        :param entity_ids: List of entity IDs to filter by
        :param connection_id: Return the connected account by a specific
                connection ID
        :param active: Returns account which are currently active
        :return: List of connected accounts
        """
        entity_ids = entity_ids or ()
        if connection_id is not None and len(entity_ids) > 0:
            raise ComposioClientError(
                message="Cannot use both `connection_id` and `entity_ids` parameters as filter"
            )

        if connection_id is not None:
            response = self._raise_if_required(
                self.client.http.get(
                    url=str(self.endpoint / connection_id),
                )
            )
            return self.model(**response.json())

        quries = {}
        if len(entity_ids) > 0:
            quries["user_uuid"] = ",".join(entity_ids)

        if active:
            quries["showActiveOnly"] = "true"

        response = self._raise_if_required(
            self.client.http.get(
                url=str(self.endpoint(queries=quries)),
            )
        )
        return [self.model(**account) for account in response.json().get("items", [])]

    def initiate(
        self,
        integration_id: str,
        entity_id: t.Optional[str] = None,
        params: t.Optional[t.Dict] = None,
        redirect_url: t.Optional[str] = None,
    ) -> ConnectionRequestModel:
        """Initiate a new connected accont."""
        response = self._raise_if_required(
            response=self.client.http.post(
                url=str(self.endpoint),
                json={
                    "integrationId": integration_id,
                    "userUuid": entity_id,
                    "data": params or {},
                    "redirectUri": redirect_url,
                },
            )
        )
        return ConnectionRequestModel(**response.json())


class AuthSchemeField(BaseModel):
    """Auth scheme field."""

    name: str
    description: str
    type: str

    display_name: t.Optional[str] = None

    required: bool = False
    expected_from_customer: bool = True


class AppAuthScheme(BaseModel):
    """App authenticatio scheme."""

    scheme_name: str
    auth_mode: str
    fields: t.List[AuthSchemeField]

    proxy: t.Optional[t.Dict] = None
    authorization_url: t.Optional[str] = None
    token_url: t.Optional[str] = None
    default_scopes: t.Optional[t.List] = None
    token_response_metadata: t.Optional[t.List] = None
    client_id: t.Optional[str] = None
    client_secret: t.Optional[str] = None


class AppModel(BaseModel):
    """App data model."""

    name: str
    key: str
    appId: str
    description: str
    categories: t.List[str]
    meta: t.Dict

    logo: t.Optional[str] = None
    docs: t.Optional[str] = None
    group: t.Optional[str] = None
    status: t.Optional[str] = None
    enabled: bool = False
    no_auth: bool = False
    auth_schemes: t.Optional[t.List[AppAuthScheme]] = None
    testConnectors: t.Optional[t.List[t.Dict[str, t.Any]]] = None
    documentation_doc_text: t.Optional[str] = None
    configuration_docs_text: t.Optional[str] = None


class Apps(Collection[AppModel]):
    """Collection of composio apps.."""

    model = AppModel
    endpoint = v1.apps

    @t.overload  # type: ignore
    def get(self) -> t.List[AppModel]:
        """Get available apps."""

    @t.overload
    def get(self, name: t.Optional[str] = None) -> AppModel:
        """Get a specific app."""

    def get(self, name: t.Optional[str] = None) -> t.Union[AppModel, t.List[AppModel]]:
        """Get apps."""
        if name is not None:
            return self.model(
                **self._raise_if_required(
                    response=self.client.http.get(
                        url=str(self.endpoint / name),
                    )
                ).json()
            )

        return super().get(queries={})


class TypeModel(BaseModel):
    type: str


class TriggerPayloadPropertyModel(BaseModel):
    """Trigger payload property data model."""

    description: str
    title: str
    type: t.Optional[str] = None
    anyOf: t.Optional[t.List[TypeModel]] = None

    examples: t.Optional[t.List] = None


class TriggerPayloadModel(BaseModel):
    """Trigger payload data model."""

    properties: t.Dict[str, TriggerPayloadPropertyModel]
    title: str
    type: t.Optional[str] = None
    anyOf: t.Optional[t.List[TypeModel]] = None

    required: t.Optional[t.List[str]] = None


class TriggerConfigPropertyModel(BaseModel):
    """Trigger config property data model."""

    description: str
    title: str

    type: t.Optional[str] = None


class TriggerConfigModel(BaseModel):
    """Trigger config data model."""

    properties: t.Dict[str, TriggerConfigPropertyModel]
    title: str

    type: t.Optional[str] = None
    required: t.Optional[t.List[str]] = None


class CallbackModel(dict):
    """Trigger callback model."""


class CallbackCollection(Collection[CallbackModel]):
    """Callback collection for triggers."""

    model = CallbackModel
    endpoint = v1.triggers

    def set(self, url: str) -> CallbackModel:
        """Set callback URL."""
        response = self._raise_if_required(
            response=self.client.http.post(
                url=str(self.endpoint / "setCallbackURL"),
                json={
                    "callbackURL": url,
                },
            )
        )
        return response.json()

    def get(self) -> str:  # type: ignore
        """Get current callback URL."""
        response = self._raise_if_required(
            response=self.client.http.get(
                url=str(self.endpoint / "callback_url"),
            )
        )
        return response.json().get("callbackURL")


class TriggerModel(BaseModel):
    """Trigger data model."""

    name: str
    display_name: str
    description: str
    payload: TriggerPayloadModel
    config: TriggerConfigModel
    instructions: str
    appId: str
    appKey: str
    appName: str
    count: int
    enabled: bool

    logo: t.Optional[str] = None


class SuccessExecuteActionResponseModel(BaseModel):
    """Success execute action response data model."""

    successfull: bool
    data: t.Dict
    error: t.Optional[str] = None


class FileType(BaseModel):
    name: str = Field(
        ..., description="File name, contains extension to indetify the file type"
    )
    content: str = Field(..., description="File content in base64")


class Connection(BaseModel):
    id: str
    integrationId: str
    clientUniqueUserId: str
    status: str


class Metadata(BaseModel):
    id: str
    connectionId: str
    triggerName: str
    triggerData: str
    triggerConfig: t.Dict[str, t.Any]
    connection: Connection


class TriggerEventData(BaseModel):
    """Trigger event payload."""

    appName: str
    payload: dict
    originalPayload: t.Dict[str, t.Any]
    metadata: Metadata

    clientId: t.Optional[int] = None


class _ChunkedTriggerEventData(BaseModel):
    """Cunked trigger event data model."""

    id: str
    index: int
    chunk: str
    final: bool


class _TriggerEventFilters(te.TypedDict):
    """Trigger event filterset."""

    app_name: te.NotRequired[str]
    trigger_id: te.NotRequired[str]
    connection_id: te.NotRequired[str]
    trigger_name: te.NotRequired[str]
    entity_id: te.NotRequired[str]
    integration_id: te.NotRequired[str]


TriggerCallback = t.Callable[[TriggerEventData], None]


class TriggerSubscription(logging.WithLogger):
    """Trigger subscription."""

    _channel: Channel
    _alive: bool

    def __init__(self) -> None:
        """Initialize subscription object."""
        logging.WithLogger.__init__(self)
        self._alive = False
        self._chunks: t.Dict[str, t.Dict[int, str]] = {}
        self._callbacks: t.List[t.Tuple[TriggerCallback, _TriggerEventFilters]] = []

    def callback(
        self,
        filters: t.Optional[_TriggerEventFilters] = None,
    ) -> t.Callable[[TriggerCallback], TriggerCallback]:
        """Register a trigger callaback."""

        def _wrap(f: TriggerCallback) -> TriggerCallback:
            self._callbacks.append((f, filters or {}))
            return f

        return _wrap

    def _handle_callback(
        self,
        callback: TriggerCallback,
        data: TriggerEventData,
        filters: _TriggerEventFilters,
    ) -> t.Any:
        """Handle callback."""
        for name, check in (
            ("app_name", data.appName),
            ("trigger_id", data.metadata.id),
            ("connection_id", data.metadata.connectionId),
            ("trigger_name", data.metadata.triggerName),
            ("entity_id", data.metadata.connection.clientUniqueUserId),
            ("integration_id", data.metadata.connection.integrationId),
        ):
            value = filters.get(name)
            if value is None or value == check:
                continue

            self.logger.debug(
                f"Skipping `{callback.__name__}` since "
                f"`{name}` filter does not match the event metadata",
            )
            return None

        try:
            return callback(data)
        except BaseException:
            self.logger.info(
                f"Erorr executing `{callback.__name__}` for "
                f"event `{data.metadata.triggerName}` "
                f"with error:\n {traceback.format_exc()}"
            )
            return None

    def _parse_payload(self, event: str) -> t.Optional[TriggerEventData]:
        """Parse event payload."""
        try:
            return TriggerEventData(**json.loads(event))
        except Exception as e:
            self.logger.warning(f"Error decoding payload: {e}")
            return None

    def handle_event(self, event: str) -> None:
        """Filter events and call the callback function."""
        data = self._parse_payload(event=event)
        if data is None:
            self.logger.error(f"Error parsing trigger payload: {event}")
            return

        self.logger.info(
            f"Received trigger event with trigger ID: {data.metadata.id} "
            f"and trigger name: {data.metadata.triggerName}"
        )
        awaitables: t.List[Future] = []
        with ThreadPoolExecutor() as executor:
            for callback, filters in self._callbacks:
                awaitables.append(
                    executor.submit(
                        self._handle_callback,
                        callback,
                        data,
                        filters,
                    )
                )
        _ = [future.result() for future in awaitables]

    def handle_chunked_events(self, event: str) -> None:
        """Handle chunked events."""
        data = _ChunkedTriggerEventData(**json.loads(event))
        if data.id not in self._chunks:
            self._chunks[data.id] = {}

        self._chunks[data.id][data.index] = data.chunk
        if data.final:
            _chunks = self._chunks.pop(data.id)
            self.handle_event(
                event="".join([_chunks[idx] for idx in sorted(_chunks)]),
            )

    def is_alive(self) -> bool:
        """Check if subscription is live."""
        return self._alive

    def set_alive(self) -> None:
        """Set `_alive` to True."""
        self._alive = True

    def listen(self) -> None:
        """Wait infinitely."""
        while True:
            time.sleep(1)


class _PusherClient(logging.WithLogger):
    """Pusher client for Composio SDK."""

    def __init__(self, client_id: str, base_url: str, api_key: str) -> None:
        """Initialize pusher client."""
        super().__init__()
        self.client_id = client_id
        self.base_url = base_url
        self.api_key = api_key
        self.subscription = TriggerSubscription()

    def _get_connection_handler(
        self,
        client_id: str,
        pusher: pysher.Pusher,
        subscription: TriggerSubscription,
    ) -> t.Callable[[str], None]:
        def _connection_handler(_: str) -> None:
            channel = t.cast(
                Channel,
                pusher.subscribe(
                    channel_name=f"private-{client_id}_triggers",
                ),
            )
            channel.bind(
                event_name="trigger_to_client",
                callback=subscription.handle_event,
            )
            channel.bind(
                event_name="chunked-trigger_to_client",
                callback=subscription.handle_chunked_events,
            )
            subscription.set_alive()

        return _connection_handler

    def connect(self, timeout: float = 15.0) -> TriggerSubscription:
        """Connect to Pusher channel for given client ID."""
        pusher = pysher.Pusher(
            key=PUSHER_KEY,
            cluster=PUSHER_CLUSTER,
            auth_endpoint=f"{self.base_url}/v1/client/auth/pusher_auth?fromPython=true",
            auth_endpoint_headers={
                "x-api-key": self.api_key,
            },
        )
        # Patch pusher logger
        pusher.connection.logger = mock.MagicMock()  # type: ignore
        pusher.connection.bind(
            "pusher:connection_established",
            self._get_connection_handler(
                client_id=self.client_id,
                pusher=pusher,
                subscription=self.subscription,
            ),
        )
        pusher.connect()

        # Wait for connection to get established
        deadline = time.time() + timeout
        while time.time() < deadline:
            if self.subscription.is_alive():
                return self.subscription
            time.sleep(0.5)
        raise TimeoutError(
            "Timed out while waiting for trigger listener to be established"
        )


class Triggers(Collection[TriggerModel]):
    """Collection of triggers."""

    model = TriggerModel
    endpoint = v1.triggers
    callbacks: CallbackCollection

    def __init__(self, client: BaseClient) -> None:
        """Initialize triggers collections."""
        super().__init__(client)
        self.callbacks = CallbackCollection(
            client=self.client,
        )

    def get(  # type: ignore
        self,
        triggers: t.Optional[t.List[TriggerType]] = None,
        apps: t.Optional[t.List[str]] = None,
    ) -> t.List[TriggerModel]:
        """
        List active triggers

        :param trigger_names: Trigger names to filter by, can be a list of strings or Trigger objects
        :param app_names: App names to filter by
        :return: List of triggers filtered by provided parameters
        """
        queries = {}
        if triggers is not None and len(triggers) > 0:
            queries["triggerIds"] = to_trigger_names(triggers)
        if apps is not None and len(apps) > 0:
            queries["appNames"] = ",".join(apps)
        return super().get(queries=queries)

    def enable(
        self, name: str, connected_account_id: str, config: t.Dict[str, t.Any]
    ) -> t.Dict:
        """
        Enable a trigger

        :param name: Name of the trigger
        :param connected_account_id: ID of the relevant connected account
        """
        response = self._raise_if_required(
            self.client.http.post(
                url=str(self.endpoint.enable / connected_account_id / name),
                json={"triggerConfig": config},
            )
        )
        return response.json()

    def disable(self, id: str) -> t.Dict:
        """
        Disable a trigger

        :param name: Name of the trigger
        :param connected_account_id: ID of the relevant connected account
        """
        response = self._raise_if_required(
            self.client.http.patch(
                url=str(self.endpoint / "instance" / id / "status"),
                json={
                    "enabled": False,
                },
            )
        )
        return response.json()

    def subscribe(self, timeout: float = 15.0) -> TriggerSubscription:
        """Subscribe to a trigger and receive trigger events."""
        self.logger.info("Creating trigger subscription")
        response = self._raise_if_required(
            response=self.client.http.get(
                url="/v1/client/auth/client_info",
            )
        )
        client_id = response.json().get("client", {}).get("id")
        if client_id is None:
            raise ComposioClientError("Error fetching client ID")

        pusher = _PusherClient(
            client_id=client_id,
            base_url=self.client.http.base_url,
            api_key=self.client.api_key,
        )
        return pusher.connect(
            timeout=timeout,
        )


class ActiveTriggerModel(BaseModel):
    """Active trigger data model."""

    id: str
    connectionId: str
    triggerName: str
    triggerConfig: dict


class ActiveTriggers(Collection[ActiveTriggerModel]):
    """Collection of active triggers."""

    model = ActiveTriggerModel
    endpoint = v1.triggers / "active_triggers"

    _list_key = "triggers"

    def get(  # type: ignore
        self,
        trigger_ids: t.Optional[t.List[str]] = None,
        connected_account_ids: t.Optional[t.List[str]] = None,
        integration_ids: t.Optional[t.List[str]] = None,
        trigger_names: t.Optional[t.List[t.Union[str, Trigger]]] = None,
    ) -> t.List[ActiveTriggerModel]:
        """List active triggers."""
        trigger_ids = trigger_ids or []
        connected_account_ids = connected_account_ids or []
        integration_ids = integration_ids or []
        trigger_names = trigger_names or []
        queries = {}
        if len(trigger_ids) > 0:
            queries["triggerIds"] = ",".join(trigger_ids)
        if len(connected_account_ids) > 0:
            queries["connectedAccountIds"] = ",".join(connected_account_ids)
        if len(integration_ids) > 0:
            queries["integrationIds"] = ",".join(integration_ids)
        if len(trigger_names) > 0:
            queries["triggerNames"] = to_trigger_names(trigger_names)
        return self._raise_if_empty(super().get(queries=queries))


def _check_file_uploadable(param_field: dict) -> bool:
<<<<<<< HEAD
    return (param_field.get("title") in ["File", "FileType"]) and all(
        [
            field_name in param_field.get("properties", {})
            for field_name in ["name", "content"]
        ]
    )


=======
    return (
        isinstance(param_field, dict)
        and (param_field.get("title") in ["File", "FileType"])
        and all(
            field_name in param_field.get("properties", {})
            for field_name in ["name", "content"]
        )
    )


def _check_file_downloadable(param_field: dict) -> bool:
    return set(param_field.keys()) == {"name", "content"}


>>>>>>> ae75de8d
class ActionParametersModel(BaseModel):
    """Action parameter data models."""

    properties: t.Dict[str, t.Any]
    title: str
    type: str

    required: t.Optional[t.List[str]] = None


class ActionResponseModel(BaseModel):
    """Action response data model."""

    properties: t.Dict[str, t.Any]
    title: str
    type: str

    required: t.Optional[t.List[str]] = None


class ActionModel(BaseModel):
    """Action data model."""

    name: str
    display_name: t.Optional[str] = None
    parameters: ActionParametersModel
    response: ActionResponseModel
    appName: str
    appId: str
    tags: t.List[str]
    enabled: bool = False

    logo: t.Optional[str] = None
    description: t.Optional[str] = None


class Actions(Collection[ActionModel]):
    """Collection of composio actions.."""

    model = ActionModel
    endpoint = v1.actions

    # TODO: Overload
    def get(  # type: ignore
        self,
        actions: t.Optional[t.Sequence[ActionType]] = None,
        apps: t.Optional[t.Sequence[AppType]] = None,
        tags: t.Optional[t.Sequence[TagType]] = None,
        limit: t.Optional[int] = None,
        use_case: t.Optional[str] = None,
        allow_all: bool = False,
    ) -> t.List[ActionModel]:
        """
        Get a list of apps by the specified filters.

        :param actions: Filter by the list of Actions.
        :param apps: Filter by the list of Apps.
        :param tags: Filter by the list of given Tags.
        :param limit: Limit the numnber of actions to a specific number.
        :param use_case: Filter by use case.
        :param allow_all: Allow querying all of the actions for a specific
                        app
        :return: List of actions
        """
        actions = t.cast(t.List[Action], [Action(action) for action in actions or []])
        apps = t.cast(t.List[App], [App(app) for app in apps or []])
        tags = t.cast(t.List[Tag], [Tag(tag) for tag in tags or []])

        # Filter out local apps and actions
        local_apps = [app for app in apps if app.is_local]
        local_actions = [action for action in actions if action.is_local]
        apps = [app for app in apps if not app.is_local]
        actions = [action for action in actions if not action.is_local]
        only_local_apps = (
            len(apps) == 0
            and len(actions) == 0
            and (len(local_apps) > 0 or len(local_actions) > 0)
        )
        if only_local_apps:
            local_items = self.client.local.get_action_schemas(
                apps=local_apps,
                actions=local_actions,
                tags=tags,
            )
            return [self.model(**item) for item in local_items]

        if len(actions) > 0 and len(apps) > 0:
            raise ComposioClientError(
                "Error retrieving Actions, Both actions and apps "
                "cannot be used as filters at the same time."
            )

        if len(actions) > 0 and len(tags) > 0:
            raise ComposioClientError(
                "Error retrieving Actions, Both actions and tags "
                "cannot be used as filters at the same time."
            )

        if len(apps) > 0 and len(tags) == 0 and not allow_all:
            warnings.warn(
                "Using all the actions of an app is not recommended. "
                "Please use tags to filter actions or provide specific actions. "
                "We just pass the important actions to the agent, but this is not meant "
                "to be used in production. Check out https://docs.composio.dev/sdk/python/actions for more information.",
                UserWarning,
            )
            tags = ["important"]

        if (
            len(actions) == 0
            and len(apps) == 0
            and len(tags) == 0
            and allow_all
            and len(local_apps) == 0
            and len(local_actions) == 0
        ):
            response = self._raise_if_required(
                response=self.client.http.get(
                    url=str(self.endpoint),
                )
            )
            return [self.model(**action) for action in response.json().get("items")]

        queries: t.Dict[str, str] = {}
        if use_case is not None and use_case != "":
            if len(apps) != 1:
                raise ComposioClientError(
                    "Error retrieving Actions, Use case "
                    "should be provided with exactly one app."
                )
            queries["useCase"] = use_case

        if len(apps) > 0:
            queries["appNames"] = ",".join(
                list(map(lambda x: t.cast(App, x).slug, apps))
            )

        if len(actions) > 0:
            queries["appNames"] = ",".join(
                set(map(lambda x: t.cast(Action, x).app, actions))
            )

        if limit is not None:
            queries["limit"] = str(limit)

        response = self._raise_if_required(
            response=self.client.http.get(
                url=str(
                    self.endpoint(
                        queries=queries,
                    )
                )
            )
        )

        response_json = response.json()
        items = [self.model(**action) for action in response_json.get("items")]
        if len(actions) > 0:
            required = [t.cast(Action, action).name for action in actions]
            items = [item for item in items if item.name in required]

        if len(tags) > 0:
            required_tags = [tag.app if isinstance(tag, Tag) else tag for tag in tags]
            only_important_tag = required_tags == ["important"]
            should_not_filter_using_tags = len(items) < 15 and only_important_tag
            if not should_not_filter_using_tags:
                filtered_items = [
                    item
                    for item in items
                    if any(tag in required_tags for tag in item.tags)
                ]
                if len(filtered_items) > 0 or not only_important_tag:
                    items = filtered_items

        if len(local_apps) > 0 or len(local_actions) > 0:
            local_items = self.client.local.get_action_schemas(
                apps=local_apps, actions=local_actions, tags=tags
            )
            items = [self.model(**item) for item in local_items] + items
        return items

    def execute(
        self,
        action: Action,
        params: t.Dict,
        entity_id: str = "default",
        connected_account: t.Optional[str] = None,
        text: t.Optional[str] = None,
    ) -> t.Dict:
        """
        Execute an action on the specified entity with optional connected account.

        :param action: The Action object to be executed.
        :param params: A dictionary of parameters to be passed to the action.
        :param entity_id: The unique identifier of the entity on which the action is executed.
        :param connected_account: Optional connected account ID if required for the action.
        :return: A dictionary containing the response from the executed action.
        """
        if action.is_local:
            return self.client.local.execute_action(action=action, request_data=params)

        actions = self.get(actions=[action])
        if len(actions) == 0:
            raise ComposioClientError(f"Action {action} not found")

        (action_model,) = actions
        action_req_schema = action_model.parameters.properties
        modified_params: t.Dict[str, t.Union[str, t.Dict[str, str]]] = {}
        for param, value in params.items():
            request_param_schema = action_req_schema[param]
            file_readable = request_param_schema.get("file_readable", False)
            file_uploadable = _check_file_uploadable(request_param_schema)

            if file_readable and isinstance(value, str) and os.path.isfile(value):
                with open(value, "rb") as file:
                    file_content = file.read()
                    try:
                        modified_params[param] = file_content.decode("utf-8")
                    except UnicodeDecodeError:
                        # If decoding fails, treat as binary and encode in base64
                        modified_params[param] = base64.b64encode(file_content).decode(
                            "utf-8"
                        )
            elif file_uploadable and isinstance(value, str):
                if not os.path.isfile(value):
                    raise ValueError(f"Attachment File with path `{value}` not found.")

                with open(value, "rb") as file:
                    file_content = file.read()

                modified_params[param] = {
                    "name": os.path.basename(value),
                    "content": base64.b64encode(file_content).decode("utf-8"),
                }
            else:
                modified_params[param] = value

        if action.no_auth:
            return self._raise_if_required(
                self.client.http.post(
                    url=str(self.endpoint / action.name / "execute"),
                    json={
                        "appName": action.app,
                        "input": modified_params,
                        "entityId": entity_id,
                        "text": text,
                    },
                )
            ).json()

        if connected_account is None:
            raise ComposioClientError(
                "`connected_account` cannot be `None` when executing "
                "an app which requires authentication"
            )

        return self._raise_if_required(
            self.client.http.post(
                url=str(self.endpoint / action.name / "execute"),
                json={
                    "connectedAccountId": connected_account,
                    "input": modified_params,
                    "entityId": entity_id,
                    "text": text,
                },
            )
        ).json()


class IntegrationModel(BaseModel):
    """Integration data model."""

    id: str
    name: str
    authScheme: str
    createdAt: str
    updatedAt: str
    enabled: bool
    deleted: bool
    appId: str
    _count: t.Dict
    appName: str

    logo: t.Optional[str] = None
    defaultConnectorId: t.Optional[str] = None
    connections: t.Optional[t.List[t.Dict]] = None


class Integrations(Collection[IntegrationModel]):
    """
    Collection of composio integrations.
    """

    model = IntegrationModel
    endpoint = v1.integrations

    def create(
        self,
        app_id: str,
        name: t.Optional[str] = None,
        auth_mode: t.Optional[str] = None,
        auth_config: t.Optional[t.Dict[str, t.Any]] = None,
        use_composio_auth: bool = False,
        force_new_integration: bool = False,
    ) -> IntegrationModel:
        """
        Create a new integration

        :param app_id: App ID string.
        :param name: Name of the integration.
        :param auth_param: Auth mode string.
        :param auth_config: Authentication configuration.
        :param use_composio_auth: Whether to use default composio auth or not
        :return: Integration model created by the request.
        """
        request = {
            "appId": app_id,
            "useComposioAuth": use_composio_auth,
        }

        if name is not None:
            request["name"] = name

        if auth_mode is not None:
            request["authScheme"] = auth_mode

        if auth_config is not None:
            request["authConfig"] = auth_config or {}

        if force_new_integration:
            request["forceNewIntegration"] = force_new_integration

        response = self._raise_if_required(
            response=self.client.http.post(
                url=str(self.endpoint),
                json=request,
            )
        )
        return IntegrationModel(**response.json())

    def get_by_id(
        self,
        integration_id: str,
    ) -> IntegrationModel:
        """
        Get an integration by its ID.

        :param integration_id: Integration ID string.
        :return: Integration model.
        """
        response = self._raise_if_required(
            self.client.http.get(url=str(self.endpoint / integration_id))
        )
        return IntegrationModel(**response.json())<|MERGE_RESOLUTION|>--- conflicted
+++ resolved
@@ -782,7 +782,6 @@
 
 
 def _check_file_uploadable(param_field: dict) -> bool:
-<<<<<<< HEAD
     return (param_field.get("title") in ["File", "FileType"]) and all(
         [
             field_name in param_field.get("properties", {})
@@ -791,22 +790,6 @@
     )
 
 
-=======
-    return (
-        isinstance(param_field, dict)
-        and (param_field.get("title") in ["File", "FileType"])
-        and all(
-            field_name in param_field.get("properties", {})
-            for field_name in ["name", "content"]
-        )
-    )
-
-
-def _check_file_downloadable(param_field: dict) -> bool:
-    return set(param_field.keys()) == {"name", "content"}
-
-
->>>>>>> ae75de8d
 class ActionParametersModel(BaseModel):
     """Action parameter data models."""
 
@@ -1016,6 +999,9 @@
         action_req_schema = action_model.parameters.properties
         modified_params: t.Dict[str, t.Union[str, t.Dict[str, str]]] = {}
         for param, value in params.items():
+            request_param_schema = action_req_schema[param]
+            file_readable = request_param_schema.get("file_readable", False)
+            file_uploadable = _check_file_uploadable(request_param_schema)
             request_param_schema = action_req_schema[param]
             file_readable = request_param_schema.get("file_readable", False)
             file_uploadable = _check_file_uploadable(request_param_schema)
@@ -1041,6 +1027,16 @@
                     "name": os.path.basename(value),
                     "content": base64.b64encode(file_content).decode("utf-8"),
                 }
+                if not os.path.isfile(value):
+                    raise ValueError(f"Attachment File with path `{value}` not found.")
+
+                with open(value, "rb") as file:
+                    file_content = file.read()
+
+                modified_params[param] = {
+                    "name": os.path.basename(value),
+                    "content": base64.b64encode(file_content).decode("utf-8"),
+                }
             else:
                 modified_params[param] = value
 
