import os
import unittest

import pytest

from composio.local_tools.local_workspace.cmd_manager.actions.clone_github import (
    GithubCloneCmd,
    GithubCloneRequest,
)
from composio.local_tools.local_workspace.cmd_manager.actions.cmds import (
    OpenCmdRequest,
    OpenFile,
)
from composio.local_tools.local_workspace.cmd_manager.actions.edit_cmd import (
<<<<<<< HEAD
    ApplyMultipleEditsInFile,
    ApplyMultipleEditsInFileRequest,
)
from composio.local_tools.local_workspace.cmd_manager.actions.linter import (
    AutoFlakeLinterRequest,
    AutoflakeLinter,
    Flake8Linter,
    LinterRequest,
    PylintLinter,
=======
    EditFile,
    EditFileRequest,
)
from composio.local_tools.local_workspace.cmd_manager.actions.get_patch import (
    GetPatchCmd,
    GetPatchRequest,
>>>>>>> a24108c9
)
from composio.local_tools.local_workspace.cmd_manager.actions.search_cmds import (
    GetCurrentDirCmd,
    GetCurrentDirRequest,
)
from composio.local_tools.local_workspace.commons.history_processor import (
    HistoryProcessor,
)
from composio.local_tools.local_workspace.commons.local_docker_workspace import (
    LocalDockerArgumentsModel,
    WorkspaceManagerFactory,
)
from composio.local_tools.local_workspace.workspace.actions.create_workspace import (
    CreateWorkspaceAction,
    CreateWorkspaceRequest,
)


@pytest.mark.skipif(
    condition=os.environ.get("CI") is not None,
    reason="no way of currently testing this in github action",
)
class TestWorkspaceGitWorkflow(unittest.TestCase):
    def test_git_workflow(self):
        # Setup - create an instance of CreateWorkspaceAction
        w = WorkspaceManagerFactory()
        h = HistoryProcessor()
        action = CreateWorkspaceAction()
        action.set_workspace_and_history(w, h)

        # Execute the action
        result = action.execute(
            CreateWorkspaceRequest(image_name="sweagent/swe-agent:latest"), {}
        )

        # Verify - Check if the workspace was created successfully
        self.assertIsNotNone(result.workspace_id)
        workspace_id = result.workspace_id

        action = GithubCloneCmd()
        action.set_workspace_and_history(w, h)
        github_clone_result = action.execute(
            GithubCloneRequest(
                repo_name="kaavee315/ML_assignment",
                workspace_id=workspace_id,
                commit_id="",
                just_reset=False,
            ),
            {},
        )
        self.assertIsNotNone(github_clone_result)

        action = GithubCloneCmd()
        action.set_workspace_and_history(w, h)
        github_clone_result = action.execute(
            GithubCloneRequest(
                repo_name="kaavee315/ML_assignment",
                workspace_id=workspace_id,
                commit_id="",
                just_reset=False,
            ),
            {},
        )
        self.assertIsNotNone(github_clone_result)

        action = OpenFile()
        action.set_workspace_and_history(w, h)
        open_file_result = action.execute(
            OpenCmdRequest(
                file_name="README.md",
                workspace_id=workspace_id,
            ),
            {},
        )
        self.assertIsNotNone(open_file_result)
        print("Open File 1 result: ", open_file_result)

        action = EditFile()
        action.set_workspace_and_history(w, h)
        edit_file_result = action.execute(
            EditFileRequest(
                start_line=1,
                end_line=1,
                replacement_text="print('Hello, World!')",
                workspace_id=workspace_id,
            ),
            {},
        )
        self.assertIsNotNone(edit_file_result)
        print("Edit File result: ", edit_file_result)

        action = OpenFile()
        action.set_workspace_and_history(w, h)
        open_file_result = action.execute(
            OpenCmdRequest(
                file_name="README.md",
                workspace_id=workspace_id,
            ),
            {},
        )
        self.assertIsNotNone(open_file_result)
        print("Open File 2 result: ", open_file_result)

        action = GetPatchCmd()
        action.set_workspace_and_history(w, h)
        get_patch_result = action.execute(
            GetPatchRequest(
                workspace_id=workspace_id,
            ),
            {},
        )
        self.assertIsNotNone(get_patch_result)
        self.assertIsInstance(get_patch_result, tuple)
        self.assertIsInstance(tuple(get_patch_result)[0], tuple)
        patch_content = (
            tuple(tuple(get_patch_result)[0])[1]
            if isinstance(tuple(tuple(get_patch_result)[0])[1], str)
            else str(tuple(tuple(get_patch_result)[0])[1])
        )
        self.assertIn("Hello", patch_content)
        self.assertIn("README", patch_content)
        self.assertIn("diff", patch_content)

        action = GithubCloneCmd()
        action.set_workspace_and_history(w, h)
        github_reset_result = action.execute(
            GithubCloneRequest(
                repo_name="kaavee315/ML_assignment",
                workspace_id=workspace_id,
                commit_id="",
                just_reset=True,
            ),
            {},
        )
        print("Github Reset result: ", github_reset_result)
        self.assertIsNotNone(github_reset_result)

        action = OpenFile()
        action.set_workspace_and_history(w, h)
        open_file_result = action.execute(
            OpenCmdRequest(
                file_name="README.md",
                workspace_id=workspace_id,
            ),
            {},
        )
        self.assertIsNotNone(open_file_result)
        print("Open File result: ", open_file_result)

        # Check that the file content doesn't contain "Hello, World!"
        self.assertNotIn("Hello", open_file_result)


@pytest.mark.skipif(
    condition=os.environ.get("CI") is not None,
    reason="no way of currently testing this in github action",
)
class TestCmds(unittest.TestCase):
    def test_create_dir_cmd(self):
        # Setup - create an instance of CreateWorkspaceAction
        w = WorkspaceManagerFactory()
        h = HistoryProcessor()
        workspace_id = w.get_workspace_manager(
            LocalDockerArgumentsModel(image_name="sweagent/swe-agent:latest")
        )
        action = GetCurrentDirCmd()
        action.set_workspace_and_history(w, h)

        result = action.execute(GetCurrentDirRequest(workspace_id=workspace_id), {})
        self.assertIsNotNone(result)

    def test_multi_edit_cmd(self):
        w = WorkspaceManagerFactory()
        h = HistoryProcessor()
        create_action = CreateWorkspaceAction()
        create_action.set_workspace_and_history(w, h)
        ca_resp = create_action.execute(CreateWorkspaceRequest(), {})
        workspace_id = ca_resp.workspace_id
        git_clone_a = GithubCloneCmd()
        git_clone_a.set_workspace_and_history(w, h)
        git_clone_a.execute(
            GithubCloneRequest(
                workspace_id=workspace_id,
                repo_name="ComposioHQ/composio",
                branch_name="shubhra/linter",
            ),
            {},
        )
        open_file_cmd = OpenFile()
        open_file_cmd.set_workspace_and_history(w, h)
        open_file_cmd.execute(
            OpenCmdRequest(
                workspace_id=workspace_id, file_name="coders/composio_coders/linter.py"
            ),
            {},
        )

        edit_file_cmd = ApplyMultipleEditsInFile()
        edit_file_cmd.set_workspace_and_history(w, h)
        output, return_code = edit_file_cmd.execute(
            ApplyMultipleEditsInFileRequest(
                workspace_id=workspace_id,
                edits=[
                    {
                        "file_name": "coders/composio_coders/linter.py",
                        "start_line": 13,
                        "end_line": 13,
                        "replacement_text": "",
                    },
                    {
                        "file_name": "coders/composio_coders/linter.py",
                        "start_line": 150,
                        "end_line": 150,
                        "replacement_text": "        :",
                    },
                ],
            ),
            {},
        )
        print(output)

    def test_pylinter_cmd(self):
        w = WorkspaceManagerFactory()
        h = HistoryProcessor()
        create_action = CreateWorkspaceAction()
        create_action.set_workspace_and_history(w, h)
        ca_resp = create_action.execute(CreateWorkspaceRequest(), {})
        workspace_id = ca_resp.workspace_id
        git_clone_a = GithubCloneCmd()
        git_clone_a.set_workspace_and_history(w, h)
        git_clone_a.execute(
            GithubCloneRequest(
                workspace_id=workspace_id,
                repo_name="ComposioHQ/composio",
                branch_name="shubhra/linter",
            ),
            {},
        )
        action = PylintLinter()
        action.set_workspace_and_history(w, h)
        result = action.execute(LinterRequest(workspace_id=workspace_id), {})
        print(result)
        self.assertIsNotNone(result)

    def test_flak8linter_cmd(self):
        w = WorkspaceManagerFactory()
        h = HistoryProcessor()
        create_action = CreateWorkspaceAction()
        create_action.set_workspace_and_history(w, h)
        ca_resp = create_action.execute(CreateWorkspaceRequest(), {})
        workspace_id = ca_resp.workspace_id
        git_clone_a = GithubCloneCmd()
        git_clone_a.set_workspace_and_history(w, h)
        git_clone_a.execute(
            GithubCloneRequest(
                workspace_id=workspace_id,
                repo_name="ComposioHQ/composio",
                branch_name="shubhra/linter",
            ),
            {},
        )
        action = Flake8Linter()
        action.set_workspace_and_history(w, h)
        result = action.execute(LinterRequest(workspace_id=workspace_id), {})
        print(result)
        self.assertIsNotNone(result)

    def test_autoflake_cmd(self):
        w = WorkspaceManagerFactory()
        h = HistoryProcessor()
        create_action = CreateWorkspaceAction()
        create_action.set_workspace_and_history(w, h)
        ca_resp = create_action.execute(CreateWorkspaceRequest(), {})
        workspace_id = ca_resp.workspace_id
        git_clone_a = GithubCloneCmd()
        git_clone_a.set_workspace_and_history(w, h)
        git_clone_a.execute(
            GithubCloneRequest(
                workspace_id=workspace_id,
                repo_name="ComposioHQ/composio",
                branch_name="shubhra/linter",
            ),
            {},
        )
        action = AutoflakeLinter()
        action.set_workspace_and_history(w, h)
        result = action.execute(
            AutoFlakeLinterRequest(
                workspace_id=workspace_id,
                file_name="composio/local_tools/local_workspace/cmd_manager/actions/linter.py",
            ),
            {},
        )
        print(result)
        self.assertIsNotNone(result)

    def test_parse_pylint_errors(self):
        out = """GLOB sdist-make: /home/shubhra/work/composio/composio_sdk/setup.py
pylint inst-nodeps: /home/shubhra/work/composio/composio_sdk/.tox/.tmp/package/1/composio_core-0.3.11.zip
pylint installed: aiohttp==3.9.5,aiosignal==1.3.1,annotated-types==0.7.0,anyio==4.4.0,astroid==3.2.2,async-timeout==4.0.3,attrs==23.2.0,beaupy==3.8.2,certifi==2024.6.2,charset-normalizer==3.3.2,click==8.1.7,cloudpickle==3.0.0,composio_core @ file:///home/shubhra/work/composio/composio_sdk/.tox/.tmp/package/1/composio_core-0.3.11.zip#sha256=71c1f52e4343589a76722a33d098ba37d9128b056764e36c6e69c330a6e5db03,dill==0.3.8,distro==1.9.0,docker==7.1.0,docstring_parser==0.16,emoji==2.12.1,exceptiongroup==1.2.1,Farama-Notifications==0.0.4,frozenlist==1.4.1,gymnasium==0.29.1,h11==0.14.0,httpcore==1.0.5,httpx==0.27.0,idna==3.7,importlib_metadata==7.1.0,inflection==0.5.1,isort==5.13.2,jsonref==1.1.0,jsonschema==4.22.0,jsonschema-specifications==2023.12.1,markdown-it-py==3.0.0,mccabe==0.7.0,mdurl==0.1.2,multidict==6.0.5,numpy==1.26.4,openai==1.33.0,platformdirs==4.2.2,pydantic==2.7.3,pydantic_core==2.18.4,Pygments==2.18.0,pylint==3.2.3,pyperclip==1.8.2,python-yakh==0.3.2,PyYAML==6.0.1,questo==0.2.3,referencing==0.35.1,requests==2.32.3,rich==13.7.1,rpds-py==0.18.1,sentry-sdk==2.5.1,simple_parsing==0.1.5,sniffio==1.3.1,termcolor==2.4.0,tomli==2.0.1,tomlkit==0.12.5,tqdm==4.66.4,typing_extensions==4.12.2,urllib3==2.2.1,yarl==1.9.4,zipp==3.19.2
pylint run-test-pre: PYTHONHASHSEED='3789068287'
pylint run-test: commands[0] | pylint -j 2 composio/ tests/ scripts/ coders/
************* Module composio.local_tools.local_workspace.cmd_manager.tool
composio/local_tools/local_workspace/cmd_manager/tool.py:4:0: W0404: Reimport 'GitRepoTree' (imported line 4) (reimported)
************* Module composio.local_tools.local_workspace.cmd_manager.actions.linter
composio/local_tools/local_workspace/cmd_manager/actions/linter.py:140:0: C0305: Trailing newlines (trailing-newlines)
composio/local_tools/local_workspace/cmd_manager/actions/linter.py:18:0: C0413: Import "import re" should be placed at the top of the module (wrong-import-position)
composio/local_tools/local_workspace/cmd_manager/actions/linter.py:1:0: W0611: Unused Optional imported from typing (unused-import)
************* Module composio.local_tools.local_workspace.cmd_manager.actions.clone_github
composio/local_tools/local_workspace/cmd_manager/actions/clone_github.py:71:0: W0311: Bad indentation. Found 11 spaces, expected 12 (bad-indentation)
************* Module coders.composio_coders.linter
coders/composio_coders/linter.py:26:25: R1735: Consider using '{"python": self.py_lint}' instead of a call to 'dict'. (use-dict-literal)
coders/composio_coders/linter.py:39:8: R1705: Unnecessary "else" after "return", remove the "else" and de-indent the code inside it (no-else-return)
coders/composio_coders/linter.py:44:4: R1710: Either all return statements in a function should return an expression, or none of them should. (inconsistent-return-statements)
coders/composio_coders/linter.py:48:18: R1732: Consider using 'with' for resource-allocating operations (consider-using-with)
coders/composio_coders/linter.py:44:38: W0613: Unused argument 'code' (unused-argument)
coders/composio_coders/linter.py:63:12: W0612: Unused variable 'filename' (unused-variable)
coders/composio_coders/linter.py:68:4: R1710: Either all return statements in a function should return an expression, or none of them should. (inconsistent-return-statements)
coders/composio_coders/linter.py:100:4: R1710: Either all return statements in a function should return an expression, or none of them should. (inconsistent-return-statements)
coders/composio_coders/linter.py:137:34: E1101: Instance of 'Exception' has no 'lineno' member (no-member)
coders/composio_coders/linter.py:137:50: E1101: Instance of 'Exception' has no 'end_lineno' member (no-member)
coders/composio_coders/linter.py:144:8: C0200: Consider using enumerate instead of iterating with range and len (consider-using-enumerate)
coders/composio_coders/linter.py:132:0: R1710: Either all return statements in a function should return an expression, or none of them should. (inconsistent-return-statements)
coders/composio_coders/linter.py:155:0: R1710: Either all return statements in a function should return an expression, or none of them should. (inconsistent-return-statements)
coders/composio_coders/linter.py:13:0: W0611: Unused communicate imported from composio.local_tools.local_workspace.commons.local_docker_workspace (unused-import)
************* Module coders.composio_coders.swe
coders/composio_coders/swe.py:177:8: W1203: Use lazy % formatting in logging functions (logging-fstring-interpolation)
coders/composio_coders/swe.py:196:8: W1203: Use lazy % formatting in logging functions (logging-fstring-interpolation)
coders/composio_coders/swe.py:236:8: W0612: Unused variable 'review_task' (unused-variable)
************* Module coders.composio_coders.prompts
coders/composio_coders/prompts.py:75:0: C0304: Final newline missing (missing-final-newline)

------------------------------------------------------------------
Your code has been rated at 9.96/10 (previous run: 9.96/10, +0.00)

ERROR: InvocationError for command /home/shubhra/work/composio/composio_sdk/.tox/pylint/bin/pylint -j 2 composio/ tests/ scripts/ coders/ (exited with code 30)
______________________________________________________________________________________________ summary _______________________________________________________________________________________________
ERROR:   pylint: commands failed
        """
        from pprint import pprint

        from composio.local_tools.local_workspace.cmd_manager.actions.linter import (
            get_errors,
        )

        pprint(get_errors(out))

    def test_mypy_parse_errors(self):
        out = """GLOB sdist-make: /home/shubhra/work/composio/composio_sdk/setup.py
mypy inst-nodeps: /home/shubhra/work/composio/composio_sdk/.tox/.tmp/package/1/composio_core-0.3.11.zip
mypy installed: WARNING: Ignoring invalid distribution -omposio-core (/home/shubhra/work/composio/composio_sdk/.tox/mypy/lib/python3.10/site-packages),aiohttp==3.9.5,aiosignal==1.3.1,annotated-types==0.7.0,anyio==4.4.0,async-timeout==4.0.3,attrs==23.2.0,beaupy==3.8.2,certifi==2024.2.2,charset-normalizer==3.3.2,click==8.1.7,composio_core @ file:///home/shubhra/work/composio/composio_sdk/.tox/.tmp/package/1/composio_core-0.3.11.zip#sha256=dd5a10b37056ef01453c6a320f259ec69c0a9562ebf48148211d55d3ecbdff14,distro==1.9.0,emoji==2.12.1,exceptiongroup==1.2.1,frozenlist==1.4.1,h11==0.14.0,httpcore==1.0.5,httpx==0.27.0,idna==3.7,importlib-metadata==4.13.0,inflection==0.5.1,jsonref==1.1.0,jsonschema==4.22.0,jsonschema-specifications==2023.12.1,markdown-it-py==3.0.0,mdurl==0.1.2,multidict==6.0.5,mypy==1.3.0,mypy-extensions==1.0.0,openai==1.30.4,pydantic==2.7.2,pydantic_core==2.18.3,Pygments==2.18.0,pyperclip==1.8.2,python-yakh==0.3.2,questo==0.2.3,referencing==0.35.1,requests==2.32.2,rich==13.7.1,rpds-py==0.18.1,sniffio==1.3.1,termcolor==2.4.0,tomli==2.0.1,tqdm==4.66.4,typing_extensions==4.12.0,urllib3==2.2.1,yarl==1.9.4,zipp==3.19.0
mypy run-test-pre: PYTHONHASHSEED='1471921678'
mypy run-test: commands[0] | mypy composio/ scripts/ tests/ coders/ --config-file tox.ini
composio/local_tools/local_workspace/tests/test_workspace.py:132: error: expected an indented block after function definition on line 128  [syntax]
Found 1 error in 1 file (errors prevented further checking)
ERROR: InvocationError for command /home/shubhra/work/composio/composio_sdk/.tox/mypy/bin/mypy composio/ scripts/ tests/ coders/ --config-file tox.ini (exited with code 2)
______________________________________________________________________________________________ summary _______________________________________________________________________________________________
ERROR:   mypy: commands failed
        """

        from composio.local_tools.local_workspace.cmd_manager.actions.linter import (
            get_mypy_errors,
        )

        print(get_mypy_errors(out))

    def test_flake8_parse(self):
        out = """GLOB sdist-make: /home/shubhra/work/composio/composio_sdk/setup.py
    flake8 inst-nodeps: /home/shubhra/work/composio/composio_sdk/.tox/.tmp/package/1/composio_core-0.3.11.zip
    flake8 installed: aiohttp==3.9.5,aiosignal==1.3.1,annotated-types==0.7.0,anyio==4.4.0,async-timeout==4.0.3,attrs==23.2.0,beaupy==3.8.2,certifi==2024.2.2,charset-normalizer==3.3.2,click==8.1.7,composio_core @ file:///home/shubhra/work/composio/composio_sdk/.tox/.tmp/package/1/composio_core-0.3.11.zip#sha256=c9b6c53feb53002cc7a5ac4eab433e226ff4c300f60aac9d60707399e00b1f65,distro==1.9.0,emoji==2.12.1,exceptiongroup==1.2.1,flake8==6.0.0,frozenlist==1.4.1,h11==0.14.0,httpcore==1.0.5,httpx==0.27.0,idna==3.7,importlib-metadata==4.13.0,inflection==0.5.1,jsonref==1.1.0,jsonschema==4.22.0,jsonschema-specifications==2023.12.1,markdown-it-py==3.0.0,mccabe==0.7.0,mdurl==0.1.2,multidict==6.0.5,openai==1.30.4,pycodestyle==2.10.0,pydantic==2.7.2,pydantic_core==2.18.3,pyflakes==3.0.1,Pygments==2.18.0,pyperclip==1.8.2,python-yakh==0.3.2,questo==0.2.3,referencing==0.35.1,requests==2.32.2,rich==13.7.1,rpds-py==0.18.1,sniffio==1.3.1,termcolor==2.4.0,tqdm==4.66.4,typing_extensions==4.12.0,urllib3==2.2.1,yarl==1.9.4,zipp==3.19.0
    flake8 run-test-pre: PYTHONHASHSEED='2931598528'
    flake8 run-test: commands[0] | flake8 composio/ scripts/ tests/ coders/ --config tox.ini
    coders/composio_coders/linter.py:13:1: F401 'composio.local_tools.local_workspace.commons.local_docker_workspace.communicate' imported but unused
    coders/composio_coders/linter.py:149:59: E203 whitespace before ':'
    coders/composio_coders/prompts.py:75:98: W292 no newline at end of file
    coders/composio_coders/swe.py:236:9: F841 local variable 'review_task' is assigned to but never used
    composio/local_tools/local_workspace/cmd_manager/actions/clone_github.py:71:12: E111 indentation is not a multiple of 4
    composio/local_tools/local_workspace/cmd_manager/actions/linter.py:1:1: F401 'typing.Optional' imported but unused
    composio/local_tools/local_workspace/cmd_manager/actions/linter.py:18:1: E402 module level import not at top of file
    composio/local_tools/local_workspace/cmd_manager/actions/linter.py:20:1: E302 expected 2 blank lines, found 1
    composio/local_tools/local_workspace/cmd_manager/actions/linter.py:33:1: E302 expected 2 blank lines, found 1
    composio/local_tools/local_workspace/cmd_manager/actions/linter.py:50:1: E302 expected 2 blank lines, found 1
    composio/local_tools/local_workspace/cmd_manager/actions/linter.py:70:1: E302 expected 2 blank lines, found 1
    composio/local_tools/local_workspace/cmd_manager/actions/linter.py:96:36: E222 multiple spaces after operator
    composio/local_tools/local_workspace/cmd_manager/actions/linter.py:121:1: W391 blank line at end of file
    composio/local_tools/local_workspace/cmd_manager/tool.py:4:1: F811 redefinition of unused 'GitRepoTree' from line 4
    composio/local_tools/local_workspace/tests/test_workspace.py:10:1: F401 'composio.local_tools.local_workspace.cmd_manager.actions.linter.BlackLinter' imported but unused
    composio/local_tools/local_workspace/tests/test_workspace.py:10:1: F401 'composio.local_tools.local_workspace.cmd_manager.actions.linter.IsortLinter' imported but unused
    composio/local_tools/local_workspace/tests/test_workspace.py:10:1: F401 'composio.local_tools.local_workspace.cmd_manager.actions.linter.Flake8Linter' imported but unused
    composio/local_tools/local_workspace/tests/test_workspace.py:73:137: E203 whitespace before ','
    composio/local_tools/local_workspace/tests/test_workspace.py:84:201: E501 line too long (1244 > 200 characters)
    composio/local_tools/local_workspace/tests/test_workspace.py:131:201: E501 line too long (1138 > 200 characters)
    composio/local_tools/local_workspace/tests/test_workspace.py:141:9: F401 'pprint.pprint' imported but unused
    ERROR: InvocationError for command /home/shubhra/work/composio/composio_sdk/.tox/flake8/bin/flake8 composio/ scripts/ tests/ coders/ --config tox.ini (exited with code 1)
    ______________________________________________________________________________________________ summary _______________________________________________________________________________________________
    ERROR:   flake8: commands failed
        """
        from pprint import pprint

        from composio.local_tools.local_workspace.cmd_manager.actions.linter import (
            get_flake8_errors,
        )

        pprint(get_flake8_errors(out))


if __name__ == "__main__":
    unittest.main()<|MERGE_RESOLUTION|>--- conflicted
+++ resolved
@@ -12,7 +12,6 @@
     OpenFile,
 )
 from composio.local_tools.local_workspace.cmd_manager.actions.edit_cmd import (
-<<<<<<< HEAD
     ApplyMultipleEditsInFile,
     ApplyMultipleEditsInFileRequest,
 )
@@ -22,14 +21,10 @@
     Flake8Linter,
     LinterRequest,
     PylintLinter,
-=======
-    EditFile,
-    EditFileRequest,
 )
 from composio.local_tools.local_workspace.cmd_manager.actions.get_patch import (
     GetPatchCmd,
     GetPatchRequest,
->>>>>>> a24108c9
 )
 from composio.local_tools.local_workspace.cmd_manager.actions.search_cmds import (
     GetCurrentDirCmd,
