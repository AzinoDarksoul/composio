"""Virtual file pointer implementation."""

import re
import subprocess
import sys
import typing as t
from enum import Enum
from pathlib import Path

import typing_extensions as te

from composio.utils.logging import WithLogger


SCROLL_UP = "up"
SCROLL_DOWN = "down"

SCOPE_FILE = "file"
SCOPE_WINDOW = "window"


class ScrollDirection(str, Enum):
    UP = "up"
    DOWN = "down"

    def offset(self, lines: int) -> int:
        """Multiply the window by scroll direction."""
        return lines * (-1 if self.value == "up" else 1)


class FileOperationScope(str, Enum):
    FILE = "file"
    WINDOW = "window"


class Match(te.TypedDict):
    """Match object."""

    content: str
    match: str
    end: int
    start: int
    lineno: int


class TextReplacement(te.TypedDict):
    """Text replacement response."""

    replaced_with: str
    replaced_text: str
    error: te.NotRequired[str]


class File(WithLogger):
    """File object for file manager."""

    _start: int
    _end: int

    def __init__(
        self,
        path: Path,
        workdir: Path,
        window: t.Optional[int] = None,
    ) -> None:
        """
        Initialize file object

        :param path: Path to file.
        :param workdir: Current working directory.
        :param window: Size of the view window, default is 100.
        """
        super().__init__()
        self.path = path
        self.workdir = workdir

        # View window
        self._start = 0
        self._end = window or 100
        self._window = window or 100

    def scroll(
        self,
        lines: t.Optional[int] = None,
        direction: t.Optional[ScrollDirection] = None,
    ) -> None:
        """
        Scroll to given number of lines.

        :param lines: Number of lines to scroll.
        :param direction: Direction of scrolling.
        :return: None
        """
        direction = direction or ScrollDirection.DOWN
        lines = direction.offset(lines or self._window)
        self._start += lines
        self._end += lines

    def goto(
        self,
        line: int,
    ) -> None:
        """
        Go to given line number.

        :param line: Line number to go to.
        :return: None
        """
        self._start = line
        self._end = line + self._window

    def _find(self, buffer: str, pattern: str, lineno: int) -> t.List[Match]:
        """Find the occurrences for given pattern in the buffer."""
        matches: t.List[Match] = []
        for match in re.finditer(pattern=pattern, string=buffer):
            start = match.start()
            end = match.end()
            matches.append(
                {
                    "content": match.string,
                    "match": match.string[start:end],
                    "end": end,
                    "start": start,
                    "lineno": lineno,
                }
            )
        return matches

    def _find_window(self, pattern: str) -> t.List[Match]:
        """Find in the current window."""
        offset = self._start
        matches = []
        for lineno, line in enumerate(self._iter_window()):
            matches += self._find(
                buffer=line,
                pattern=pattern,
                lineno=lineno + offset,
            )
        return matches

    def _find_file(
        self,
        pattern: str,
    ) -> t.List[Match]:
        """Find in the whole file."""
        matches = []
        for lineno, line in enumerate(self._iter_file()):
            matches += self._find(
                buffer=line,
                pattern=pattern,
                lineno=lineno,
            )
        return matches

    def find(
        self,
        pattern: str,
        scope: t.Optional[FileOperationScope] = None,
    ) -> t.List[Match]:
        """
        Find pattern in the given file.

        :param pattern: Pattern to search for
        :param scope: Scope for the search, choose between `file` and `window`.
            if you choose `file`, the search will be performed across the file else
            the search will be performed over the current view window.
        :return: List of matches found for the given pattern
        """
        scope = scope or FileOperationScope.FILE
        if scope == FileOperationScope.FILE:
            return self._find_file(pattern=pattern)
        return self._find_window(pattern=pattern)

    def _iter_window(self) -> t.Iterable[str]:
        """Iter data from the current window."""
        cursor = 0
        with self.path.open("r") as fp:
            while cursor < self._start:
                _ = fp.readline()
                cursor += 1
            while cursor < self._end:
                line = fp.readline()
                if not line:
                    break
                yield line
                cursor += 1

    def _iter_file(self) -> t.Iterable[str]:
        """Iter data from the current file."""
        with self.path.open(mode="r") as fp:
            while True:
                line = fp.readline()
                if not line:
                    break
                yield line

    def iter(self, scope: t.Optional[FileOperationScope] = None) -> t.Iterable[str]:
        """Iter data from the current window or file."""
        scope = scope or FileOperationScope.FILE
        if scope == FileOperationScope.WINDOW:
            return self._iter_window()
        return self._iter_file()

    def read(self) -> t.Dict[int, str]:
        """Read data from file."""
        cursor = 0
        buffer = {}
        with self.path.open("r") as fp:
            while cursor < self._start:
                _ = fp.readline()
                cursor += 1
            while cursor < self._end:
                line = fp.readline()
                if not line:
                    break
                buffer[cursor] = line
                cursor += 1
        return buffer

    def write(self, text: str) -> None:
        """Write the given content to the file."""
        self.path.write_text(text, encoding="utf-8")

    def total_lines(self) -> int:
        """Total number of lines in the file."""
        return sum(1 for _ in self._iter_file())

    def edit(
        self,
        text: str,
        start: int,
        end: int,
        scope: t.Optional[FileOperationScope] = None,
    ) -> TextReplacement:
        """
        Write given content to file

        :param text: Content to write to file.
        :param scope: Scope of the file operation
        :param start: Line number to start the edit at
        :param end: Line number where to end the edit
        :return: Replaced text
        """
        scope = scope or FileOperationScope.FILE

        # Store original content
        original_content = self.path.read_text(encoding="utf-8")

        # Run lint before edit
        before_lint = self.lint()

        cursor = 0
        buffer = ""
        replaced = ""
        with self.path.open(mode="r") as fp:
            if scope == FileOperationScope.WINDOW:
                while cursor < self._start:
                    _ = fp.readline()
                    cursor += 1
                cursor = 0

            while cursor < (start - 1):
                buffer += fp.readline()
                cursor += 1

            while cursor < (end - 1):
                replaced += fp.readline()
                cursor += 1

            buffer += text
            while True:
                line = fp.readline()
                if not line:
                    break
                buffer += line

        self.path.write_text(data=buffer, encoding="utf-8")

        # Run lint after edit
        after_lint = self.lint()

        # Compare lint results
        new_lint_errors = self._compare_lint_results(before_lint, after_lint)

        if len(new_lint_errors) > 0:
            # Revert changes if new lint errors are found
            self.path.write_text(data=original_content, encoding="utf-8")
            formatted_errors = self._format_lint_errors(new_lint_errors)
            return {
                "replaced_text": "",
                "replaced_with": "",
                "error": f"Edit reverted due to new lint errors:\n{formatted_errors}",
            }
        return {
            "replaced_text": replaced,
            "replaced_with": text,
<<<<<<< HEAD
            "error": "No lint errors found",
=======
            "error": "",
>>>>>>> b2a65eff
        }

    def lint(self) -> t.List[str]:
        """Run lint on the file."""
        if self.path.suffix == ".py":
            venv_python = sys.executable
            try:
                result = subprocess.run(
                    [
                        venv_python,
                        "-m",
                        "flake8",
                        "--isolated",
                        "--select=E9,F821,F823,F831,F406,F407,F701,F702,F704,F706,E999,E902,E111,E112,E113",
                        str(self.path),
                    ],
                    capture_output=True,
                    text=True,
                    check=True,
                )
                lint_output = result.stdout
            except subprocess.CalledProcessError as e:
                # If flake8 returns a non-zero exit code, it will raise this exception
                lint_output = e.stdout  # Use stdout for linting errors
                if e.stderr:  # Check if there's any stderr output
                    lint_output += f"\nError running flake8: {e.stderr}"

            return [line.strip() for line in lint_output.split("\n") if line.strip()]
        return []

    def _compare_lint_results(
        self, before: t.List[str], after: t.List[str]
    ) -> t.List[str]:
        """Compare lint results before and after edit."""
        new_errors = set(after) - set(before)
        return list(new_errors)

    def _format_lint_errors(self, errors: t.List[str]) -> str:
        """Format lint errors."""
        formatted_output = ""
        for error in errors:
            parts = error.split(":", 3)
            if len(parts) >= 4:
                _, line_num, col_num, error_msg = parts[:4]
                formatted_output += (
                    f"- Line {line_num}, Column {col_num}: {error_msg.strip()}\n"
                )
        return formatted_output.rstrip()

    def write_and_run_lint(self, text: str, start: int, end: int) -> TextReplacement:
        """Write and run lint on the file. If linting fails, revert the changes."""
        older_file_text = self.path.read_text(encoding="utf-8")
        write_response = self.edit(text=text, start=start, end=end)
        if write_response.get("error"):
            self.path.write_text(data=older_file_text, encoding="utf-8")
            return write_response
        return write_response

    def replace(self, string: str, replacement: str) -> TextReplacement:
        """Replace given string with replacement."""
        content = self.path.read_text(encoding="utf-8")
        update = re.sub(
            pattern=re.escape(string),
            repl=replacement,
            string=content,
        )
        if content == update:
            return {
                "replaced_text": "",
                "replaced_with": "",
                "error": "Error replacing given string, string not found",
            }
        self.path.write_text(update, encoding="utf-8")
        return {"replaced_text": string, "replaced_with": replacement}

    def __str__(self) -> str:
        """String representation."""
        return f"File(name={self.path})"<|MERGE_RESOLUTION|>--- conflicted
+++ resolved
@@ -294,11 +294,7 @@
         return {
             "replaced_text": replaced,
             "replaced_with": text,
-<<<<<<< HEAD
-            "error": "No lint errors found",
-=======
             "error": "",
->>>>>>> b2a65eff
         }
 
     def lint(self) -> t.List[str]:
