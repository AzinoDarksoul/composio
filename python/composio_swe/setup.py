--- conflicted
+++ resolved
@@ -34,10 +34,7 @@
         "composio_crewai>=0.3.9",
         "crewai==0.30.11",
         "datasets>=2.20.0",
-<<<<<<< HEAD
-=======
         "swebench==1.1.5",
->>>>>>> 074577b3
     ],
     include_package_data=True,
 )